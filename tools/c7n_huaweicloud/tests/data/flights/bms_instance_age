interactions:
- request:
    body: null
    headers:
      Accept:
      - '*/*'
      Accept-Encoding:
      - gzip, deflate
      Connection:
      - keep-alive
      Content-Type:
      - application/json
      Host:
      - bms.ap-southeast-1.myhuaweicloud.com
      User-Agent:
      - huaweicloud-usdk-python/3.0
      X-Project-Id:
      - ap-southeat-1
      X-Sdk-Date:
      - 20250508T015504Z
    method: GET
    uri: https://bms.ap-southeast-1.myhuaweicloud.com/v1/ap-southeat-1/baremetalservers/detail
  response:
    body:
      string: '{"servers": [{"id": "bac642b0-a9ca-4a13-b6b9-9e41b35905b6", "user_id": "user-test-id1", "name":
        "bms-test-name1", "status": "ACTIVE", "tenant_id": "tenant-test-id1", "created":
<<<<<<< HEAD
        "2125-04-20T01:55:04Z", "updated": "2025-05-08T01:55:04Z", "addresses": {"network1":
=======
        "2125-04-20T01:55:04Z", "updated": "2125-05-08T01:55:04Z", "addresses": {"network1":
>>>>>>> 183d7f03
        [{"addr": "192.168.1.100", "version": 4}]}, "metadata": {}}], "count": 1}'
    headers:
      Connection:
      - keep-alive
      Content-Type:
      - application/json
      Date:
      - Thu, 08 May 2025 01:55:04 GMT
      Server:
      - CloudWAF
      Strict-Transport-Security:
      - max-age=31536000; includeSubdomains;
      Transfer-Encoding:
      - chunked
      X-Content-Type-Options:
      - nosniff
      X-Download-Options:
      - noopen
      X-Frame-Options:
      - SAMEORIGIN
      X-Request-Id:
      - beadc599caf5985910c67a0f36ec6cc7
      X-XSS-Protection:
      - 1; mode=block;
    status:
      code: 200
      message: success
version: 1<|MERGE_RESOLUTION|>--- conflicted
+++ resolved
@@ -24,11 +24,7 @@
     body:
       string: '{"servers": [{"id": "bac642b0-a9ca-4a13-b6b9-9e41b35905b6", "user_id": "user-test-id1", "name":
         "bms-test-name1", "status": "ACTIVE", "tenant_id": "tenant-test-id1", "created":
-<<<<<<< HEAD
-        "2125-04-20T01:55:04Z", "updated": "2025-05-08T01:55:04Z", "addresses": {"network1":
-=======
-        "2125-04-20T01:55:04Z", "updated": "2125-05-08T01:55:04Z", "addresses": {"network1":
->>>>>>> 183d7f03
+        "2025-04-20T01:55:04Z", "updated": "2025-05-08T01:55:04Z", "addresses": {"network1":
         [{"addr": "192.168.1.100", "version": 4}]}, "metadata": {}}], "count": 1}'
     headers:
       Connection:
