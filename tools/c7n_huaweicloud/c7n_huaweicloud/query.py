# Copyright The Cloud Custodian Authors.
# SPDX-License-Identifier: Apache-2.0
import json
import logging
import jmespath
import sys

from c7n.actions import ActionRegistry
from c7n.filters import FilterRegistry
from c7n.manager import ResourceManager
from c7n.query import sources, MaxResourceLimit
from c7n.utils import local_session
from c7n_huaweicloud.actions.tms import register_tms_actions
from c7n_huaweicloud.filters.tms import register_tms_filters

from c7n_huaweicloud.marker_pagination import MarkerPagination

from huaweicloudsdkcore.exceptions import exceptions

log = logging.getLogger("custodian.huaweicloud.query")

DEFAULT_LIMIT_SIZE = 100
DEFAULT_MAXITEMS_SIZE = 400


def _dict_map(obj, params_map):
    if not params_map:
        return obj
    for k, v in params_map.items():
        obj.__dict__["_" + k] = v


class ResourceQuery:
    def __init__(self, session_factory):
        self.session_factory = session_factory

    @staticmethod
    def resolve(resource_type):
        if not isinstance(resource_type, type):
            raise ValueError(resource_type)
        return resource_type

    def filter(self, resource_manager, **params):
        m = resource_manager.resource_type

        limit = None
        if len(m.enum_spec) == 3:
            enum_op, path, pagination = m.enum_spec
        else:
            enum_op, path, pagination, limit = m.enum_spec

        # ims special processing
        if pagination == "ims":
            resources = self._pagination_ims(m, enum_op, path)
        elif pagination == "offset":
            resources = self._pagination_limit_offset(m, enum_op, path, limit)
        elif pagination == "marker":
            resources = self._pagination_limit_marker(m, enum_op, path)
        elif pagination == "maxitems-marker":
            resources = self._pagination_maxitems_marker(m, enum_op, path)
        elif pagination is None:
            resources = self._non_pagination(m, enum_op, path)
        elif pagination == "page":
            resources = self._pagination_limit_page(m, enum_op, path)
        else:
            log.exception(f"Unsupported pagination type: {pagination}")
            sys.exit(1)
        return resources

    def _pagination_limit_offset(self, m, enum_op, path, limit):

        session = local_session(self.session_factory)
        client = session.client(m.service)

        offset = 0
        if hasattr(m, "offset_start_num"):
            offset = m.offset_start_num
        limit = limit or DEFAULT_LIMIT_SIZE
        resources = []
        while 1:
            request = session.request(m.service)
            request.limit = limit
            request.offset = offset
            response = self._invoke_client_enum(client, enum_op, request)
            res = jmespath.search(
                path,
                eval(
                    str(response)
                    .replace("null", "None")
                    .replace("false", "False")
                    .replace("true", "True")
                ),
            )

            if path == "*":
                data_json = json.loads(str(response))
                data_json["id"] = data_json[m.id]
                resources.append(data_json)
                return resources

            # replace id with the specified one
            if res is not None:
                for data in res:
                    data["id"] = data[m.id]
                    data["tag_resource_type"] = m.tag_resource_type

            resources = resources + res
            if len(res) == limit:
                offset += limit
            else:
                return resources
        return resources

    def _pagination_maxitems_marker(self, m, enum_op, path):
        session = local_session(self.session_factory)
        client = session.client(m.service)

        marker, count = 0, 0
        maxitems = DEFAULT_MAXITEMS_SIZE
        resources = []
        while 1:
            request = session.request(m.service)
            request.marker = marker
            request.maxitems = maxitems
            try:
                response = self._invoke_client_enum(client, enum_op, request)
            except exceptions.ClientRequestException as e:
                log.error(
                    f"request[{e.request_id}] failed[{e.status_code}], error_code[{e.error_code}],"
                    f" error_msg[{e.error_msg}]"
                )
                return resources
            count = response.count
            next_marker = response.next_marker
            res = jmespath.search(
                path,
                eval(
                    str(response)
                    .replace("null", "None")
                    .replace("false", "False")
                    .replace("true", "True")
                ),
            )

            # replace id with the specified one
            if res is not None:
                for data in res:
<<<<<<< HEAD
                    data["id"] = data[m.id]
=======
                    data['id'] = data[m.id]
                    data['tag_resource_type'] = m.tag_resource_type
>>>>>>> eaf476ab

            resources = resources + res
            marker = next_marker
            if next_marker >= count:
                break
        return resources

    def _pagination_limit_marker(
        self, m, enum_op, path, marker_pagination: MarkerPagination = None
    ):
        session = local_session(self.session_factory)
        client = session.client(m.service)

        if not marker_pagination:
            marker_pagination = DefaultMarkerPagination(DEFAULT_LIMIT_SIZE)
        page_params = marker_pagination.get_first_page_params()
        request = session.request(m.service)
        _dict_map(request, page_params)
        resources = []
        while 1:
            response = self._invoke_client_enum(client, enum_op, request)
            response = eval(
                str(response)
                .replace("null", "None")
                .replace("false", "False")
                .replace("true", "True")
            )
            res = jmespath.search(path, response)

            # replace id with the specified one
            if res is None or len(res) == 0:
                return resources
            # re-set id
            if "id" not in res[0]:
                for data in res:
                    data["id"] = data[m.id]
            if res and getattr(m, "tag_resource_type", None):
                for data in res:
                    data["tag_resource_type"] = m.tag_resource_type
            # merge result
            resources = resources + res

            # get next page info
            if m.service.endswith("v2"):
                next_page_params_by_id = marker_pagination.get_next_page_params_by_id(
                    res
                )
                if next_page_params_by_id:
                    _dict_map(request, next_page_params_by_id)
                else:
                    return resources
            else:
                next_page_params = marker_pagination.get_next_page_params(response)
                if next_page_params:
                    _dict_map(request, next_page_params)
                else:
                    return resources

    def _non_pagination(self, manager, enum_op, path):
        session = local_session(self.session_factory)
        client = session.client(manager.service)
        request = session.request(manager.service)

        response = getattr(client, enum_op)(request)
        resources = jmespath.search(
            path,
            eval(
                str(response)
                .replace("null", "None")
                .replace("false", "False")
                .replace("true", "True")
            ),
        )

        # replace id with the specified one
        if resources is None or len(resources) == 0:
            return []
        # re-set id
        if "id" not in resources[0]:
            for data in resources:
                data["id"] = data[manager.id]

        self._get_obs_account_id(response, manager, resources)

        return resources

    def _pagination_limit_page(self, m, enum_op, path):
        session = local_session(self.session_factory)
        client = session.client(m.service)

        page = 1
        limit = DEFAULT_LIMIT_SIZE
        resources = []
        while 1:
            request = session.request(m.service)
            request.limit = limit
            request.offset = page
            response = self._invoke_client_enum(client, enum_op, request)
            res = jmespath.search(
                path,
                eval(
                    str(response)
                    .replace("null", "None")
                    .replace("false", "False")
                    .replace("true", "True")
                ),
            )

            if path == "*":
                resources.append(json.loads(str(response)))
                return resources

            if path == "*":
                resources.append(json.loads(str(response)))
                return resources

            # replace id with the specified one
            if res is not None:
                for data in res:
                    data["id"] = data[m.id]
                    data["tag_resource_type"] = m.tag_resource_type

            resources = resources + res
            if len(res) == limit:
                page += 1
            else:
                return resources
        return resources

    def _invoke_client_enum(self, client, enum_op, request):
        return getattr(client, enum_op)(request)

    def _pagination_ims(self, m, enum_op, path):
        session = local_session(self.session_factory)
        client = session.client(m.service)
        project_id = client._credentials.project_id
        marker = None
        limit = DEFAULT_LIMIT_SIZE
        resources = []
        while 1:
            request = session.request(m.service)
            request.limit = limit
            request.marker = marker
            request.owner = project_id
            response = self._invoke_client_enum(client, enum_op, request)
            res = jmespath.search(
                path,
                eval(
                    str(response)
                    .replace("null", "None")
                    .replace("false", "False")
                    .replace("true", "True")
                ),
            )
            if not res:
                return resources
            for data in res:
                data["id"] = data[m.id]
                marker = data["id"]
                if getattr(m, "tag_resource_type", None):
                    data["tag_resource_type"] = m.tag_resource_type
            resources.extend(res)
        return resources

    def _get_obs_account_id(self, response, manager, resources):
        if manager.service == "obs":
            account_id = jmespath.search("body.owner.owner_id", response)
            for data in resources:
                data["account_id"] = account_id


# abstract method for pagination
class DefaultMarkerPagination(MarkerPagination):
    def __init__(self, limit):
        self.limit = limit

    def get_first_page_params(self):
        return {"limit": self.limit}

    def get_next_page_params(self, response):
        page_info = jmespath.search("page_info", response)
        if not page_info:
            return None
        next_marker = page_info.get("next_marker")
        if not next_marker:
            return None
        return {"limit": self.limit, "marker": next_marker}

    def get_next_page_params_by_id(self, res):
        if len(res) < self.limit:
            return None
        last_resource = res[-1]
        if not last_resource:
            return None
        resource_id = last_resource.get("id")
        if not resource_id:
            return None
        return {"limit": self.limit, "marker": resource_id}


@sources.register("describe-huaweicloud")
class DescribeSource:
    def __init__(self, manager):
        self.manager = manager
        self.query = ResourceQuery(manager.session_factory)

    def get_resources(self, query):
        if query is None:
            query = {}
        return self.query.filter(self.manager, **query)

    def get_permissions(self):
        return ()

    def augment(self, resources):
        return resources


class QueryMeta(type):
    """metaclass to have consistent action/filter registry for new resources."""

    def __new__(cls, name, parents, attrs):
        if "resource_type" not in attrs:
            return super(QueryMeta, cls).__new__(cls, name, parents, attrs)

        if "filter_registry" not in attrs:
            attrs["filter_registry"] = FilterRegistry("%s.filters" % name.lower())
        if "action_registry" not in attrs:
            attrs["action_registry"] = ActionRegistry("%s.actions" % name.lower())

        m = ResourceQuery.resolve(attrs["resource_type"])
        if getattr(m, "tag_resource_type", None):
            register_tms_actions(attrs["action_registry"])
            register_tms_filters(attrs["filter_registry"])
        return super(QueryMeta, cls).__new__(cls, name, parents, attrs)


class QueryResourceManager(ResourceManager, metaclass=QueryMeta):
    source_mapping = sources

    def __init__(self, ctx, data):
        super(QueryResourceManager, self).__init__(ctx, data)
        self.source = self.get_source(self.source_type)

    def get_permissions(self):
        return ()

    def get_source(self, source_type):
        if source_type in self.source_mapping:
            return self.source_mapping.get(source_type)(self)
        if source_type in sources:
            return sources[source_type](self)
        raise KeyError("Invalid Source %s" % source_type)

    def get_client(self):
        session = local_session(self.session_factory)
        client = session.client(self.resource_type.service)
        return client

    def get_model(self):
        return self.resource_type

    def get_cache_key(self, query):
        return {
            "source_type": self.source_type,
            "query": query,
            "service": self.resource_type.service,
        }

    def get_resource(self, resource_info):
        return self.resource_type.get(self.get_client(), resource_info)

    def get_resources(self, resource_ids):
        resources = (
            self.augment(self.source.get_resources(self.get_resource_query())) or []
        )
        result = []
        for resource in resources:
            if resource["id"] in resource_ids:
                result.append(resource)
        return result

    @property
    def source_type(self):
        return self.data.get("source", "describe-huaweicloud")

    def get_resource_query(self):
        if "query" in self.data:
            return {"filter": self.data.get("query")}

    def resources(self, query=None):
        q = query or self.get_resource_query()
        key = self.get_cache_key(q)
        resources = None
        if self._cache.load():
            resources = self._cache.get(key)
            if resources:
                self.log.debug(
                    "Using cached %s: %d"
                    % (
                        "%s.%s" % (self.__class__.__module__, self.__class__.__name__),
                        len(resources),
                    )
                )
        if resources is None:
            resources = self._fetch_resources(q)
            self._cache.save(key, resources)

        resource_count = len(resources)
        resources = self.filter_resources(resources)

        # Check if we're out of a policies execution limits.
        if self.data == self.ctx.policy.data:
            self.check_resource_limit(len(resources), resource_count)
        return resources

    def check_resource_limit(self, selection_count, population_count):
        """Check if policy's execution affects more resources then its limit."""
        p = self.ctx.policy
        max_resource_limits = MaxResourceLimit(p, selection_count, population_count)
        return max_resource_limits.check_resource_limits()

    def _fetch_resources(self, query):
        return self.augment(self.source.get_resources(query)) or []

    def augment(self, resources):
        return resources


class TypeMeta(type):
    def __repr__(cls):
        return "<TypeInfo service:%s>" % (cls.service)


class TypeInfo(metaclass=TypeMeta):
    service = None<|MERGE_RESOLUTION|>--- conflicted
+++ resolved
@@ -145,12 +145,8 @@
             # replace id with the specified one
             if res is not None:
                 for data in res:
-<<<<<<< HEAD
-                    data["id"] = data[m.id]
-=======
                     data['id'] = data[m.id]
                     data['tag_resource_type'] = m.tag_resource_type
->>>>>>> eaf476ab
 
             resources = resources + res
             marker = next_marker
