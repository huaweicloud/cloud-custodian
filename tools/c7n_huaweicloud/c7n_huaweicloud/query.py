# Copyright The Cloud Custodian Authors.
# SPDX-License-Identifier: Apache-2.0
import json
import logging
import jmespath
import sys
import http.client
import socket
from retrying import retry

from c7n.actions import ActionRegistry
from c7n.filters import FilterRegistry
from c7n.manager import ResourceManager
from c7n.query import sources, MaxResourceLimit
from c7n.utils import local_session
from c7n_huaweicloud.actions.smn import register_smn_actions
from c7n_huaweicloud.actions.tms import register_tms_actions
from c7n_huaweicloud.filters.tms import register_tms_filters
from c7n_huaweicloud.filters.exempted import register_exempted_filters

from c7n_huaweicloud.utils.marker_pagination import MarkerPagination

from huaweicloudsdkcore.exceptions import exceptions

log = logging.getLogger("custodian.huaweicloud.query")

DEFAULT_LIMIT_SIZE = 100
DEFAULT_MAXITEMS_SIZE = 400

RETRYABLE_EXCEPTIONS = (
    http.client.ResponseNotReady,
    http.client.IncompleteRead,
    socket.error,
    exceptions.ConnectionException,
)


def is_retryable_exception(e):
    if isinstance(e, RETRYABLE_EXCEPTIONS):
        return True
    # 429 too many requests
    if isinstance(e, exceptions.ClientRequestException) and e.status_code == 429:
        return True

    return False


def _dict_map(obj, params_map):
    if not params_map:
        return obj
    for k, v in params_map.items():
        obj.__dict__["_" + k] = v


class ResourceQuery:
    def __init__(self, session_factory):
        self.session_factory = session_factory

    @staticmethod
    def resolve(resource_type):
        if not isinstance(resource_type, type):
            raise ValueError(resource_type)
        return resource_type

    def filter(self, resource_manager, **params):
        m = resource_manager.resource_type

        limit = None
        if len(m.enum_spec) == 3:
            enum_op, path, pagination = m.enum_spec
        else:
            enum_op, path, pagination, limit = m.enum_spec

        # ims special processing
        try:
            if pagination == "ims":
                resources = self._pagination_ims(m, enum_op, path)
            elif pagination == "offset":
                resources = self._pagination_limit_offset(m, enum_op, path, limit)
<<<<<<< HEAD
=======
            elif pagination == "start_number":
                resources = self._pagination_limit_start_number(m, enum_op, path, limit)
>>>>>>> 09fa7df2
            elif pagination == "marker":
                resources = self._pagination_limit_marker(m, enum_op, path)
            elif pagination == "maxitems-marker":
                resources = self._pagination_maxitems_marker(m, enum_op, path)
            elif pagination is None:
                resources = self._non_pagination(m, enum_op, path)
            elif pagination == "page":
                resources = self._pagination_limit_page(m, enum_op, path)
            elif pagination == "cdn":
                resources = self._pagination_cdn(m, enum_op, path)
            else:
                log.exception(f"Unsupported pagination type: {pagination}")
                sys.exit(1)
            return resources
        except exceptions.SdkException as e:
            log.error(f"[pagination]-[{enum_op}] Failed to get resources. Exception: {e}")
            raise e

    def _pagination_limit_offset(self, m, enum_op, path, limit):

        session = local_session(self.session_factory)
        client = session.client(m.service)

        offset = 0
        if hasattr(m, "offset_start_num"):
            offset = m.offset_start_num
        limit = limit or DEFAULT_LIMIT_SIZE
        resources = []
        while 1:
            request = session.request(m.service)
            request.limit = limit
            request.offset = offset
            response = self._invoke_client_enum(client, enum_op, request)
            res = jmespath.search(
                path,
                eval(
                    str(response)
                    .replace("null", "None")
                    .replace("false", "False")
                    .replace("true", "True")
                ),
            )

            if path == "*":
                data_json = json.loads(str(response))
                data_json["id"] = data_json[m.id]
                resources.append(data_json)
                return resources

            # replace id with the specified one
            if res is not None:
                for data in res:
                    data["id"] = data[m.id]
                    data["tag_resource_type"] = m.tag_resource_type

            resources = resources + res
            if len(res) == limit:
                offset += limit
            else:
                return resources
        return resources

    def _pagination_limit_start_number(self, m, enum_op, path, limit):
        """Process API pagination using start_number parameter

        Similar to offset pagination, but uses
        start_number parameter to specify the starting position
        """
        session = local_session(self.session_factory)
        client = session.client(m.service)

        start_number = 0  # Initial value is 0, according to API documentation default
        limit = limit or DEFAULT_LIMIT_SIZE
        resources = []
        while 1:
            request = session.request(m.service)
            request.limit = limit
            request.start_number = start_number
            response = self._invoke_client_enum(client, enum_op, request)
            res = jmespath.search(
                path,
                eval(
                    str(response)
                    .replace("null", "None")
                    .replace("false", "False")
                    .replace("true", "True")
                ),
            )

            if path == "*":
                data_json = json.loads(str(response))
                data_json["id"] = data_json[m.id]
                resources.append(data_json)
                return resources

            # If res is None, return collected resources directly
            if res is None:
                return resources

            # replace id with the specified one
            if len(res) > 0:
                for data in res:
                    data["id"] = data[m.id]
                    if getattr(m, "tag_resource_type", None):
                        data["tag_resource_type"] = m.tag_resource_type

                resources = resources + res
                if len(res) == limit:
                    start_number += limit
                else:
                    return resources
            else:
                return resources
        return resources

    def _pagination_maxitems_marker(self, m, enum_op, path):
        session = local_session(self.session_factory)
        client = session.client(m.service)

        marker, count = 0, 0
        maxitems = DEFAULT_MAXITEMS_SIZE
        resources = []
        while 1:
            request = session.request(m.service)
            request.marker = marker
            request.maxitems = maxitems
            try:
                response = self._invoke_client_enum(client, enum_op, request)
            except exceptions.ClientRequestException as e:
                log.error(
                    f"request[{e.request_id}] failed[{e.status_code}], error_code[{e.error_code}],"
                    f" error_msg[{e.error_msg}]"
                )
                return resources
            count = response.count
            next_marker = response.next_marker
            res = jmespath.search(
                path,
                eval(
                    str(response)
                    .replace("null", "None")
                    .replace("false", "False")
                    .replace("true", "True")
                ),
            )

            # replace id with the specified one
            if res is not None:
                for data in res:
                    data['id'] = data[m.id]
                    data['tag_resource_type'] = m.tag_resource_type

            resources = resources + res
            marker = next_marker
            if next_marker >= count:
                break
        return resources

    def _pagination_limit_marker(
        self, m, enum_op, path, marker_pagination: MarkerPagination = None
    ):
        session = local_session(self.session_factory)
        client = session.client(m.service)

        if not marker_pagination:
            marker_pagination = DefaultMarkerPagination(DEFAULT_LIMIT_SIZE)
        page_params = marker_pagination.get_first_page_params()
        request = session.request(m.service)
        _dict_map(request, page_params)
        resources = []
        while 1:
            response = self._invoke_client_enum(client, enum_op, request)
            response = eval(
                str(response)
                .replace("null", "None")
                .replace("false", "False")
                .replace("true", "True")
            )
            res = jmespath.search(path, response)

            # replace id with the specified one
            if res is None or len(res) == 0:
                return resources
            # re-set id
            if "id" not in res[0]:
                for data in res:
                    data["id"] = data[m.id]
            if res and getattr(m, "tag_resource_type", None):
                for data in res:
                    data["tag_resource_type"] = m.tag_resource_type
            # merge result
            resources = resources + res

            # get next page info
            if m.service.endswith("v2"):
                next_page_params_by_id = marker_pagination.get_next_page_params_by_id(
                    res
                )
                if next_page_params_by_id:
                    _dict_map(request, next_page_params_by_id)
                else:
                    return resources
            else:
                next_page_params = marker_pagination.get_next_page_params(response)
                if next_page_params:
                    _dict_map(request, next_page_params)
                else:
                    return resources

    def _non_pagination(self, manager, enum_op, path):
        session = local_session(self.session_factory)
        client = session.client(manager.service)
        request = session.request(manager.service)

        response = getattr(client, enum_op)(request)
        resources = jmespath.search(
            path,
            eval(
                str(response)
                .replace("null", "None")
                .replace("false", "False")
                .replace("true", "True")
            ),
        )

        # replace id with the specified one
        if resources is None or len(resources) == 0:
            return []
        # re-set id
        if "id" not in resources[0]:
            for data in resources:
                # Handle nested object data
                if isinstance(manager.id, str) and "." in manager.id:
                    parts = manager.id.split('.')
                    value = data
                    for part in parts:
                        if isinstance(value, dict) and part in value:
                            value = value[part]
                        else:
                            value = None
                            break
                    if value is not None:
                        data["id"] = value
                else:
                    data["id"] = data[manager.id]
        if ("tag_resource_type" not in resources[0] and
              manager.service in ['ccm-ssl-certificate', 'cce-cluster']):

            for data in resources:
                data["tag_resource_type"] = manager.tag_resource_type

        self._get_obs_account_id(response, manager, resources)

        return resources

    def _pagination_limit_page(self, m, enum_op, path):
        session = local_session(self.session_factory)
        client = session.client(m.service)

        page = 1
        limit = DEFAULT_LIMIT_SIZE
        resources = []
        while 1:
            request = session.request(m.service)
            request.limit = limit
            request.offset = page
            response = self._invoke_client_enum(client, enum_op, request)
            res = jmespath.search(
                path,
                eval(
                    str(response)
                    .replace("null", "None")
                    .replace("false", "False")
                    .replace("true", "True")
                ),
            )

            if path == "*":
                resources.append(json.loads(str(response)))
                return resources

            if path == "*":
                resources.append(json.loads(str(response)))
                return resources

            # replace id with the specified one
            if res is not None:
                for data in res:
                    data["id"] = data[m.id]
                    data["tag_resource_type"] = m.tag_resource_type

            resources = resources + res
            if len(res) == limit:
                page += 1
            else:
                return resources
        return resources

    @retry(retry_on_exception=is_retryable_exception,
           wait_exponential_multiplier=1000,
           wait_exponential_max=10000,
           stop_max_attempt_number=5)
    def _invoke_client_enum(self, client, enum_op, request):
        _invoker = getattr(client, enum_op)
        return _invoker(request)

    def _pagination_ims(self, m, enum_op, path):
        session = local_session(self.session_factory)
        client = session.client(m.service)
        project_id = client._credentials.project_id
        marker = None
        limit = DEFAULT_LIMIT_SIZE
        resources = []
        while 1:
            request = session.request(m.service)
            request.limit = limit
            request.marker = marker
            request.owner = project_id
            response = self._invoke_client_enum(client, enum_op, request)
            res = jmespath.search(
                path,
                eval(
                    str(response)
                    .replace("null", "None")
                    .replace("false", "False")
                    .replace("true", "True")
                ),
            )
            if not res:
                return resources
            for data in res:
                data["id"] = data[m.id]
                marker = data["id"]
                if getattr(m, "tag_resource_type", None):
                    data["tag_resource_type"] = m.tag_resource_type
            resources.extend(res)
        return resources

    def _get_obs_account_id(self, response, manager, resources):
        if manager.service == "obs":
            account_id = jmespath.search("body.owner.owner_id", response)
            for data in resources:
                data["account_id"] = account_id

    def _pagination_cdn(self, m, enum_op, path):
        session = local_session(self.session_factory)
        client = session.client(m.service)

        page = 1
        resources = []
        while 1:
            request = session.request(m.service)
            request.page_number = page
            response = self._invoke_client_enum(client, enum_op, request)
            res = jmespath.search(
                path,
                eval(
                    str(response)
                    .replace("null", "None")
                    .replace("false", "False")
                    .replace("true", "True")
                ),
            )

            if not res:
                return resources

            # replace id with the specified one
            for data in res:
                data["id"] = data[m.id]
                data["tag_resource_type"] = m.tag_resource_type

            resources = resources + res
            page += 1
        return resources


# abstract method for pagination
class DefaultMarkerPagination(MarkerPagination):
    def __init__(self, limit):
        self.limit = limit

    def get_first_page_params(self):
        return {"limit": self.limit}

    def get_next_page_params(self, response):
        page_info = jmespath.search("page_info", response)
        if not page_info:
            return None
        next_marker = page_info.get("next_marker")
        if not next_marker:
            return None
        return {"limit": self.limit, "marker": next_marker}

    def get_next_page_params_by_id(self, res):
        if len(res) < self.limit:
            return None
        last_resource = res[-1]
        if not last_resource:
            return None
        resource_id = last_resource.get("id")
        if not resource_id:
            return None
        return {"limit": self.limit, "marker": resource_id}


@sources.register("describe-huaweicloud")
class DescribeSource:
    def __init__(self, manager):
        self.manager = manager
        self.query = ResourceQuery(manager.session_factory)

    def get_resources(self, query):
        if query is None:
            query = {}
        return self.query.filter(self.manager, **query)

    def get_permissions(self):
        return ()

    def augment(self, resources):
        return resources


class QueryMeta(type):
    """metaclass to have consistent action/filter registry for new resources."""

    def __new__(cls, name, parents, attrs):
        if "resource_type" not in attrs:
            return super(QueryMeta, cls).__new__(cls, name, parents, attrs)

        if "filter_registry" not in attrs:
            attrs["filter_registry"] = FilterRegistry("%s.filters" % name.lower())
        if "action_registry" not in attrs:
            attrs["action_registry"] = ActionRegistry("%s.actions" % name.lower())

        m = ResourceQuery.resolve(attrs["resource_type"])
        if getattr(m, "tag_resource_type", None):
            register_tms_actions(attrs["action_registry"])
            register_tms_filters(attrs["filter_registry"])

        register_smn_actions(attrs["action_registry"])
        register_exempted_filters(attrs["filter_registry"])
        return super(QueryMeta, cls).__new__(cls, name, parents, attrs)


class QueryResourceManager(ResourceManager, metaclass=QueryMeta):
    source_mapping = sources

    def __init__(self, ctx, data):
        super(QueryResourceManager, self).__init__(ctx, data)
        self.source = self.get_source(self.source_type)

    def get_permissions(self):
        return ()

    def get_source(self, source_type):
        if source_type in self.source_mapping:
            return self.source_mapping.get(source_type)(self)
        if source_type in sources:
            return sources[source_type](self)
        raise KeyError("Invalid Source %s" % source_type)

    def get_client(self):
        session = local_session(self.session_factory)
        client = session.client(self.resource_type.service)
        return client

    def get_model(self):
        return self.resource_type

    def get_cache_key(self, query):
        return {
            "source_type": self.source_type,
            "query": query,
            "service": self.resource_type.service,
        }

    def get_resource(self, resource_info):
        return self.resource_type.get(self.get_client(), resource_info)

    def get_resources(self, resource_ids):
        resources = (
                self.augment(self.source.get_resources(self.get_resource_query())) or []
        )
        result = []
        for resource in resources:
            if resource["id"] in resource_ids:
                result.append(resource)
        return result

    @property
    def source_type(self):
        return self.data.get("source", "describe-huaweicloud")

    def get_resource_query(self):
        if "query" in self.data:
            return {"filter": self.data.get("query")}

    def resources(self, query=None):
        q = query or self.get_resource_query()
        key = self.get_cache_key(q)
        resources = None
        if self._cache.load():
            resources = self._cache.get(key)
            if resources:
                self.log.debug(
                    "Using cached %s: %d"
                    % (
                        "%s.%s" % (self.__class__.__module__, self.__class__.__name__),
                        len(resources),
                    )
                )
        if resources is None:
            resources = self._fetch_resources(q)
            self._cache.save(key, resources)

        resource_count = len(resources)
        resources = self.filter_resources(resources)

        # Check if we're out of a policies execution limits.
        if self.data == self.ctx.policy.data:
            self.check_resource_limit(len(resources), resource_count)
        return resources

    def check_resource_limit(self, selection_count, population_count):
        """Check if policy's execution affects more resources then its limit."""
        p = self.ctx.policy
        max_resource_limits = MaxResourceLimit(p, selection_count, population_count)
        return max_resource_limits.check_resource_limits()

    def _fetch_resources(self, query):
        return self.augment(self.source.get_resources(query)) or []

    def augment(self, resources):
        return resources


class TypeMeta(type):
    def __repr__(cls):
        return "<TypeInfo service:%s>" % (cls.service)


class TypeInfo(metaclass=TypeMeta):
    service = None<|MERGE_RESOLUTION|>--- conflicted
+++ resolved
@@ -77,11 +77,8 @@
                 resources = self._pagination_ims(m, enum_op, path)
             elif pagination == "offset":
                 resources = self._pagination_limit_offset(m, enum_op, path, limit)
-<<<<<<< HEAD
-=======
             elif pagination == "start_number":
                 resources = self._pagination_limit_start_number(m, enum_op, path, limit)
->>>>>>> 09fa7df2
             elif pagination == "marker":
                 resources = self._pagination_limit_marker(m, enum_op, path)
             elif pagination == "maxitems-marker":
