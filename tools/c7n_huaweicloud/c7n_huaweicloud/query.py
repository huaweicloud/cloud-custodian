--- conflicted
+++ resolved
@@ -58,11 +58,8 @@
             resources = self._pagination_limit_marker(m, enum_op, path)
         elif pagination == 'maxitems-marker':
             resources = self._pagination_maxitems_marker(m, enum_op, path)
-<<<<<<< HEAD
-=======
         elif pagination is None:
             resources = self._non_pagination(m, enum_op, path)
->>>>>>> 20be7002
         elif pagination == 'page':
             resources = self._pagination_limit_page(m, enum_op, path)
         else:
@@ -175,8 +172,6 @@
             else:
                 return resources
 
-<<<<<<< HEAD
-=======
     def _non_pagination(self, manager, enum_op, path):
         session = local_session(self.session_factory)
         client = session.client(manager.service)
@@ -197,7 +192,6 @@
 
         return resources
 
->>>>>>> 20be7002
     def _pagination_limit_page(self, m, enum_op, path):
         session = local_session(self.session_factory)
         client = session.client(m.service)
