# Copyright The Cloud Custodian Authors.
# SPDX-License-Identifier: Apache-2.0
import json
import logging
import jmespath
import sys

from c7n.actions import ActionRegistry
from c7n.filters import FilterRegistry
from c7n.manager import ResourceManager
from c7n.query import sources, MaxResourceLimit
from c7n.utils import local_session
from c7n_huaweicloud.actions.tms import register_tms_actions
from c7n_huaweicloud.filters.tms import register_tms_filters

from c7n_huaweicloud.utils.marker_pagination import MarkerPagination

from huaweicloudsdkcore.exceptions import exceptions

log = logging.getLogger("custodian.huaweicloud.query")

DEFAULT_LIMIT_SIZE = 100
DEFAULT_MAXITEMS_SIZE = 400


def _dict_map(obj, params_map):
    if not params_map:
        return obj
    for k, v in params_map.items():
        obj.__dict__["_" + k] = v


class ResourceQuery:
    def __init__(self, session_factory):
        self.session_factory = session_factory

    @staticmethod
    def resolve(resource_type):
        if not isinstance(resource_type, type):
            raise ValueError(resource_type)
        return resource_type

    def filter(self, resource_manager, **params):
        m = resource_manager.resource_type

        limit = None
        if len(m.enum_spec) == 3:
            enum_op, path, pagination = m.enum_spec
        else:
            enum_op, path, pagination, limit = m.enum_spec

        # ims special processing
        if pagination == "ims":
            resources = self._pagination_ims(m, enum_op, path)
        elif pagination == "offset":
            resources = self._pagination_limit_offset(m, enum_op, path, limit)
        elif pagination == "marker":
            resources = self._pagination_limit_marker(m, enum_op, path)
        elif pagination == "maxitems-marker":
            resources = self._pagination_maxitems_marker(m, enum_op, path)
        elif pagination is None:
            resources = self._non_pagination(m, enum_op, path)
        elif pagination == "page":
            resources = self._pagination_limit_page(m, enum_op, path)
        elif pagination == "cdn":
            resources = self._pagination_cdn(m, enum_op, path)
        else:
            log.exception(f"Unsupported pagination type: {pagination}")
            sys.exit(1)
        return resources

    def _pagination_limit_offset(self, m, enum_op, path, limit):

        session = local_session(self.session_factory)
        client = session.client(m.service)

        offset = 0
        if hasattr(m, "offset_start_num"):
            offset = m.offset_start_num
        limit = limit or DEFAULT_LIMIT_SIZE
        resources = []
        while 1:
            request = session.request(m.service)
            request.limit = limit
            request.offset = offset
            response = self._invoke_client_enum(client, enum_op, request)
            res = jmespath.search(
                path,
                eval(
                    str(response)
                    .replace("null", "None")
                    .replace("false", "False")
                    .replace("true", "True")
                ),
            )

            if path == "*":
                data_json = json.loads(str(response))
                data_json["id"] = data_json[m.id]
                resources.append(data_json)
                return resources

            # replace id with the specified one
            if res is not None:
                for data in res:
                    data["id"] = data[m.id]
                    data["tag_resource_type"] = m.tag_resource_type

            resources = resources + res
            if len(res) == limit:
                offset += limit
            else:
                return resources
        return resources

    def _pagination_maxitems_marker(self, m, enum_op, path):
        session = local_session(self.session_factory)
        client = session.client(m.service)

        marker, count = 0, 0
        maxitems = DEFAULT_MAXITEMS_SIZE
        resources = []
        while 1:
            request = session.request(m.service)
            request.marker = marker
            request.maxitems = maxitems
            try:
                response = self._invoke_client_enum(client, enum_op, request)
            except exceptions.ClientRequestException as e:
                log.error(
                    f"request[{e.request_id}] failed[{e.status_code}], error_code[{e.error_code}],"
                    f" error_msg[{e.error_msg}]"
                )
                return resources
            count = response.count
            next_marker = response.next_marker
            res = jmespath.search(
                path,
                eval(
                    str(response)
                    .replace("null", "None")
                    .replace("false", "False")
                    .replace("true", "True")
                ),
            )

            # replace id with the specified one
            if res is not None:
                for data in res:
                    data['id'] = data[m.id]
                    data['tag_resource_type'] = m.tag_resource_type

            resources = resources + res
            marker = next_marker
            if next_marker >= count:
                break
        return resources

    def _pagination_limit_marker(
        self, m, enum_op, path, marker_pagination: MarkerPagination = None
    ):
        session = local_session(self.session_factory)
        client = session.client(m.service)

        if not marker_pagination:
            marker_pagination = DefaultMarkerPagination(DEFAULT_LIMIT_SIZE)
        page_params = marker_pagination.get_first_page_params()
        request = session.request(m.service)
        _dict_map(request, page_params)
        resources = []
        while 1:
            response = self._invoke_client_enum(client, enum_op, request)
            response = eval(
                str(response)
                .replace("null", "None")
                .replace("false", "False")
                .replace("true", "True")
            )
            res = jmespath.search(path, response)

            # replace id with the specified one
            if res is None or len(res) == 0:
                return resources
            # re-set id
            if "id" not in res[0]:
                for data in res:
                    data["id"] = data[m.id]
            if res and getattr(m, "tag_resource_type", None):
                for data in res:
                    data["tag_resource_type"] = m.tag_resource_type
            # merge result
            resources = resources + res

            # get next page info
            if m.service.endswith("v2"):
                next_page_params_by_id = marker_pagination.get_next_page_params_by_id(
                    res
                )
                if next_page_params_by_id:
                    _dict_map(request, next_page_params_by_id)
                else:
                    return resources
            else:
                next_page_params = marker_pagination.get_next_page_params(response)
                if next_page_params:
                    _dict_map(request, next_page_params)
                else:
                    return resources

    def _non_pagination(self, manager, enum_op, path):
        session = local_session(self.session_factory)
        client = session.client(manager.service)
        request = session.request(manager.service)

        response = getattr(client, enum_op)(request)
        resources = jmespath.search(
            path,
            eval(
                str(response)
                .replace("null", "None")
                .replace("false", "False")
                .replace("true", "True")
            ),
        )

        # replace id with the specified one
        if resources is None or len(resources) == 0:
            return []
        # re-set id
        if "id" not in resources[0]:
            for data in resources:
                data["id"] = data[manager.id]

        self._get_obs_account_id(response, manager, resources)

        return resources

    def _pagination_limit_page(self, m, enum_op, path):
        session = local_session(self.session_factory)
        client = session.client(m.service)

        page = 1
        limit = DEFAULT_LIMIT_SIZE
        resources = []
        while 1:
            request = session.request(m.service)
            request.limit = limit
            request.offset = page
            response = self._invoke_client_enum(client, enum_op, request)
            res = jmespath.search(
                path,
                eval(
                    str(response)
                    .replace("null", "None")
                    .replace("false", "False")
                    .replace("true", "True")
                ),
            )

            if path == "*":
                resources.append(json.loads(str(response)))
                return resources

            if path == "*":
                resources.append(json.loads(str(response)))
                return resources

            # replace id with the specified one
            if res is not None:
                for data in res:
                    data["id"] = data[m.id]
                    data["tag_resource_type"] = m.tag_resource_type

            resources = resources + res
            if len(res) == limit:
                page += 1
            else:
                return resources
        return resources

    def _invoke_client_enum(self, client, enum_op, request):
        return getattr(client, enum_op)(request)

    def _pagination_ims(self, m, enum_op, path):
        session = local_session(self.session_factory)
        client = session.client(m.service)
        project_id = client._credentials.project_id
        marker = None
        limit = DEFAULT_LIMIT_SIZE
        resources = []
        while 1:
            request = session.request(m.service)
            request.limit = limit
            request.marker = marker
            request.owner = project_id
            response = self._invoke_client_enum(client, enum_op, request)
            res = jmespath.search(
                path,
                eval(
                    str(response)
                    .replace("null", "None")
                    .replace("false", "False")
                    .replace("true", "True")
                ),
            )
            if not res:
                return resources
            for data in res:
                data["id"] = data[m.id]
                marker = data["id"]
                if getattr(m, "tag_resource_type", None):
                    data["tag_resource_type"] = m.tag_resource_type
            resources.extend(res)
        return resources

    def _get_obs_account_id(self, response, manager, resources):
        if manager.service == "obs":
            account_id = jmespath.search("body.owner.owner_id", response)
            for data in resources:
                data["account_id"] = account_id
<<<<<<< HEAD
=======

    def _pagination_cdn(self, m, enum_op, path):
        session = local_session(self.session_factory)
        client = session.client(m.service)

        page = 1
        resources = []
        while 1:
            request = session.request(m.service)
            request.page_number = page
            response = self._invoke_client_enum(client, enum_op, request)
            res = jmespath.search(
                path,
                eval(
                    str(response)
                    .replace("null", "None")
                    .replace("false", "False")
                    .replace("true", "True")
                ),
            )

            if not res:
                return resources

            # replace id with the specified one
            for data in res:
                data["id"] = data[m.id]
                data["tag_resource_type"] = m.tag_resource_type

            resources = resources + res
            page += 1
        return resources
>>>>>>> cf24ec00


# abstract method for pagination
class DefaultMarkerPagination(MarkerPagination):
    def __init__(self, limit):
        self.limit = limit

    def get_first_page_params(self):
        return {"limit": self.limit}

    def get_next_page_params(self, response):
        page_info = jmespath.search("page_info", response)
        if not page_info:
            return None
        next_marker = page_info.get("next_marker")
        if not next_marker:
            return None
        return {"limit": self.limit, "marker": next_marker}

    def get_next_page_params_by_id(self, res):
        if len(res) < self.limit:
            return None
        last_resource = res[-1]
        if not last_resource:
            return None
        resource_id = last_resource.get("id")
        if not resource_id:
            return None
        return {"limit": self.limit, "marker": resource_id}


@sources.register("describe-huaweicloud")
class DescribeSource:
    def __init__(self, manager):
        self.manager = manager
        self.query = ResourceQuery(manager.session_factory)

    def get_resources(self, query):
        if query is None:
            query = {}
        return self.query.filter(self.manager, **query)

    def get_permissions(self):
        return ()

    def augment(self, resources):
        return resources


class QueryMeta(type):
    """metaclass to have consistent action/filter registry for new resources."""

    def __new__(cls, name, parents, attrs):
        if "resource_type" not in attrs:
            return super(QueryMeta, cls).__new__(cls, name, parents, attrs)

        if "filter_registry" not in attrs:
            attrs["filter_registry"] = FilterRegistry("%s.filters" % name.lower())
        if "action_registry" not in attrs:
            attrs["action_registry"] = ActionRegistry("%s.actions" % name.lower())

        m = ResourceQuery.resolve(attrs["resource_type"])
        if getattr(m, "tag_resource_type", None):
            register_tms_actions(attrs["action_registry"])
            register_tms_filters(attrs["filter_registry"])
        return super(QueryMeta, cls).__new__(cls, name, parents, attrs)


class QueryResourceManager(ResourceManager, metaclass=QueryMeta):
    source_mapping = sources

    def __init__(self, ctx, data):
        super(QueryResourceManager, self).__init__(ctx, data)
        self.source = self.get_source(self.source_type)

    def get_permissions(self):
        return ()

    def get_source(self, source_type):
        if source_type in self.source_mapping:
            return self.source_mapping.get(source_type)(self)
        if source_type in sources:
            return sources[source_type](self)
        raise KeyError("Invalid Source %s" % source_type)

    def get_client(self):
        session = local_session(self.session_factory)
        client = session.client(self.resource_type.service)
        return client

    def get_model(self):
        return self.resource_type

    def get_cache_key(self, query):
        return {
            "source_type": self.source_type,
            "query": query,
            "service": self.resource_type.service,
        }

    def get_resource(self, resource_info):
        return self.resource_type.get(self.get_client(), resource_info)

    def get_resources(self, resource_ids):
        resources = (
            self.augment(self.source.get_resources(self.get_resource_query())) or []
        )
        result = []
        for resource in resources:
            if resource["id"] in resource_ids:
                result.append(resource)
        return result

    @property
    def source_type(self):
        return self.data.get("source", "describe-huaweicloud")

    def get_resource_query(self):
        if "query" in self.data:
            return {"filter": self.data.get("query")}

    def resources(self, query=None):
        q = query or self.get_resource_query()
        key = self.get_cache_key(q)
        resources = None
        if self._cache.load():
            resources = self._cache.get(key)
            if resources:
                self.log.debug(
                    "Using cached %s: %d"
                    % (
                        "%s.%s" % (self.__class__.__module__, self.__class__.__name__),
                        len(resources),
                    )
                )
        if resources is None:
            resources = self._fetch_resources(q)
            self._cache.save(key, resources)

        resource_count = len(resources)
        resources = self.filter_resources(resources)

        # Check if we're out of a policies execution limits.
        if self.data == self.ctx.policy.data:
            self.check_resource_limit(len(resources), resource_count)
        return resources

    def check_resource_limit(self, selection_count, population_count):
        """Check if policy's execution affects more resources then its limit."""
        p = self.ctx.policy
        max_resource_limits = MaxResourceLimit(p, selection_count, population_count)
        return max_resource_limits.check_resource_limits()

    def _fetch_resources(self, query):
        return self.augment(self.source.get_resources(query)) or []

    def augment(self, resources):
        return resources


class TypeMeta(type):
    def __repr__(cls):
        return "<TypeInfo service:%s>" % (cls.service)


class TypeInfo(metaclass=TypeMeta):
    service = None<|MERGE_RESOLUTION|>--- conflicted
+++ resolved
@@ -318,8 +318,6 @@
             account_id = jmespath.search("body.owner.owner_id", response)
             for data in resources:
                 data["account_id"] = account_id
-<<<<<<< HEAD
-=======
 
     def _pagination_cdn(self, m, enum_op, path):
         session = local_session(self.session_factory)
@@ -352,7 +350,6 @@
             resources = resources + res
             page += 1
         return resources
->>>>>>> cf24ec00
 
 
 # abstract method for pagination
