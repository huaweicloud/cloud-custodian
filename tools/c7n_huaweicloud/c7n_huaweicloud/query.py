--- conflicted
+++ resolved
@@ -70,13 +70,6 @@
             res = jmespath.search(path, eval(
                 str(response).replace('null', 'None').replace('false', 'False').
                 replace('true', 'True')))
-<<<<<<< HEAD
-
-            if path == '*':
-                resources.append(json.loads(str(response)))
-                return resources
-=======
->>>>>>> 279b5e90
 
             if path == '*':
                 resources.append(json.loads(str(response)))
