--- conflicted
+++ resolved
@@ -62,13 +62,10 @@
             resources = self._non_pagination(m, enum_op, path)
         elif pagination == "page":
             resources = self._pagination_limit_page(m, enum_op, path)
-<<<<<<< HEAD
+        elif pagination == "cdn":
+            resources = self._pagination_cdn(m, enum_op, path)
         elif pagination == "waf":
             resources = self._pagination_waf(m, enum_op, path)
-=======
-        elif pagination == "cdn":
-            resources = self._pagination_cdn(m, enum_op, path)
->>>>>>> ea417785
         else:
             log.exception(f"Unsupported pagination type: {pagination}")
             sys.exit(1)
@@ -317,7 +314,7 @@
                     data["tag_resource_type"] = m.tag_resource_type
             resources.extend(res)
         return resources
-    
+
     def _pagination_waf(self, m, enum_op, path):
         session = local_session(self.session_factory)
         client = session.client(m.service)
