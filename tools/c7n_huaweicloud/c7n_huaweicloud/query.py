--- conflicted
+++ resolved
@@ -53,13 +53,10 @@
             resources = self._pagination_limit_marker(m, enum_op, path)
         elif pagination == 'maxitems-marker':
             resources = self._pagination_maxitems_marker(m, enum_op, path)
-<<<<<<< HEAD
         elif pagination == None:
             resources = self._non_pagination(m, enum_op, path)
-=======
         elif pagination == 'page':
             resources = self._pagination_limit_page(m, enum_op, path)
->>>>>>> 58cd3203
         else:
             log.exception(f"Unsupported pagination type: {pagination}")
             sys.exit(1)
