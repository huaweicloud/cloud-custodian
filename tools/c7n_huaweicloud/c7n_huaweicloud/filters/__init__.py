# Copyright The Cloud Custodian Authors.
# SPDX-License-Identifier: Apache-2.0


from .config import ConfigCompliance
<<<<<<< HEAD
from .revisions import JsonDiff
=======
from .revisions import Diff, JsonDiff
>>>>>>> e2853cee
<|MERGE_RESOLUTION|>--- conflicted
+++ resolved
@@ -3,8 +3,4 @@
 
 
 from .config import ConfigCompliance
-<<<<<<< HEAD
-from .revisions import JsonDiff
-=======
-from .revisions import Diff, JsonDiff
->>>>>>> e2853cee
+from .revisions import Diff, JsonDiff