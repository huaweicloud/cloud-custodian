--- conflicted
+++ resolved
@@ -239,7 +239,6 @@
 
         try:
             response = client.update_tracker(request)
-<<<<<<< HEAD
             log.info(
                 f"[actions]-[update_tracker] The resource: [system tracker] "
                 f"with id:[{resource.get('id', 'empty')}] "
@@ -254,13 +253,6 @@
                 f"set file validation/encryption/obs tranfer/lts transfer is failed."
             )
             log.error(f"cause: {e.status_code}, {e.request_id},"
-=======
-            log.info(f"Successfully updated trace file validation ("
-                     f"is_support_validate={properties['is_support_validate']}) "
-                     f"for tracker {properties['tracker_name']}.")
-        except exceptions.ClientRequestException as e:
-            log.error(f"Error updating trace file validation: {e.status_code}, {e.request_id},"
->>>>>>> f5706f91
                       f" {e.error_code}, {e.error_msg}")
             raise
         return response
@@ -397,4 +389,129 @@
             log.error(f"cause: {e.status_code}, {e.request_id},"
                       f" {e.error_code}, {e.error_msg}")
             raise
+        return response
+
+
+@Tracker.action_registry.register("set-trace-file-validation-with-lts-preservation")
+class CtsSetTraceFileValidationWithLtsPreservation(HuaweiCloudBaseAction):
+    """Set Trace File Validation. this action is used to configure the log file integrity
+     verification and encryption storage settings for the CTS tracker.
+    :Example:
+    .. code-block:: yaml
+    policies:
+        - name: set-trace-file-validation-with-lts-preservation
+          resource: huaweicloud.cts-tracker
+          actions:
+            - type: set-trace-file-validation
+              tracker_name: "system"
+              tracker_type: "system"
+              is_support_validate: true
+              kms_id: "kms id"
+              is_support_trace_files_encryption: true
+              agency_name: "your_agency_name"
+              status: "enabled"
+              is_organization_tracker: false
+              management_event_selector:
+                exclude_service:
+                  - "service1"
+                  - "service2"
+              is_lts_enabled: true
+              obs_info:
+                bucket_name: "your bucketname"
+                file_prefix_name: "your_prefix"
+                is_obs_created: true
+                bucket_lifecycle: 30
+                compress_type: "gzip"
+                is_sort_by_service: true
+              data_bucket:
+                data_bucket_name: "your_data_bucket"
+                data_event:
+                  - "event1"
+                  - "event2"
+    """
+
+    schema = type_schema(
+        "set-trace-file-validation-with-lts-preservation",
+        tracker_name={"type": "string"},
+        tracker_type={"type": "string"},
+        agency_name={"type": "string"},
+        status={"type": "string", "enum": ["enabled", "disabled"]},
+        is_organization_tracker={"type": "boolean"},
+        management_event_selector={"type": "object", "properties": {
+            "exclude_service": {"type": "array", "items": {"type": "string"}}
+        }},
+        is_lts_enabled={"type": "boolean"},
+        is_support_validate={"type": "boolean"},
+        kms_id={"type": "string"},
+        is_support_trace_files_encryption={"type": "boolean"},
+        obs_info={"type": "object", "properties": {
+            "bucket_name": {"type": "string"},
+            "file_prefix_name": {"type": "string"},
+            "is_obs_created": {"type": "boolean"},
+            "bucket_lifecycle": {"type": "number"},
+            "compress_type": {"type": "string", "enum": ["gzip", "json", "none"]},
+            "is_sort_by_service": {"type": "boolean"}
+        }},
+        data_bucket={"type": "object", "properties": {
+            "data_bucket_name": {"type": "string"},
+            "data_event": {"type": "array", "items": {"type": "string"}}
+        }}
+    )
+
+    def perform_action(self, resource):
+        # 从 resource 对象中获取 lts.is_lts_enabled 的值
+        is_lts_enabled = resource.get("lts", {}).get("is_lts_enabled", False)
+        log.info(f"is_lts_enabled: {is_lts_enabled}")
+
+        client = self.manager.get_client()
+        properties = {
+            "tracker_name": self.data.get("tracker_name", ""),
+            "tracker_type": self.data.get("tracker_type", ""),
+            "agency_name": self.data.get("agency_name", ""),
+            "status": self.data.get("status", ""),
+            "is_organization_tracker": self.data.get("is_organization_tracker", False),
+            "management_event_selector": self.data.get("management_event_selector", {}),
+            "is_lts_enabled": is_lts_enabled,
+            "is_support_validate": self.data.get("is_support_validate"),
+            "kms_id": self.data.get("kms_id"),
+            "is_support_trace_files_encryption":
+                self.data.get("is_support_trace_files_encryption", False),
+            "obs_info": self.data.get("obs_info", {}),
+            "data_bucket": self.data.get("data_bucket", {})
+        }
+
+        request = UpdateTrackerRequest()
+        request.body = UpdateTrackerRequestBody(
+            tracker_name=properties["tracker_name"],
+            tracker_type=properties["tracker_type"],
+            agency_name=properties["agency_name"],
+            status=properties["status"],
+            is_organization_tracker=properties["is_organization_tracker"],
+            management_event_selector=properties["management_event_selector"],
+            is_lts_enabled=properties["is_lts_enabled"],
+            is_support_validate=properties["is_support_validate"],
+            kms_id=properties["kms_id"],
+            is_support_trace_files_encryption=properties["is_support_trace_files_encryption"],
+            obs_info=TrackerObsInfo(
+                bucket_name=properties["obs_info"].get("bucket_name"),
+                file_prefix_name=properties["obs_info"].get("file_prefix_name"),
+                is_obs_created=properties["obs_info"].get("is_obs_created"),
+                bucket_lifecycle=properties["obs_info"].get("bucket_lifecycle"),
+                compress_type=properties["obs_info"].get("compress_type", ""),
+                is_sort_by_service=properties["obs_info"].get("is_sort_by_service", False)
+            ) if properties["obs_info"] else None,
+            data_bucket=properties["data_bucket"] if properties["data_bucket"] else None
+        )
+
+        try:
+            # 打印 request 关键信息
+            log.info(f"Request body: {request.body}")
+            response = client.update_tracker(request)
+            log.info(f"Successfully updated trace file validation ("
+                     f"is_support_validate={properties['is_support_validate']}) "
+                     f"for tracker {properties['tracker_name']}.")
+        except exceptions.ClientRequestException as e:
+            log.error(f"Error updating trace file validation: {e.status_code}, {e.request_id},"
+                      f" {e.error_code}, {e.error_msg}")
+            raise
         return response