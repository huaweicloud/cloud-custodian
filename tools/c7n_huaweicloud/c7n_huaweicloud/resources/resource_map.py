# Copyright The Cloud Custodian Authors.
# SPDX-License-Identifier: Apache-2.0

ResourceMap = {
    "huaweicloud.volume": "c7n_huaweicloud.resources.volume.Volume",
    "huaweicloud.evs-volume": "c7n_huaweicloud.resources.evs.Volume",
    "huaweicloud.deh": "c7n_huaweicloud.resources.deh.Deh",
    "huaweicloud.config-tracker": "c7n_huaweicloud.resources.config.ConfigTracker",
    "huaweicloud.obs": "c7n_huaweicloud.resources.obs.Obs",
    "huaweicloud.alarm": "c7n_huaweicloud.resources.ces.Alarm",
<<<<<<< HEAD
    "huaweicloud.coc": "c7n_huaweicloud.resources.coc.Coc",
=======
    "huaweicloud.kms": "c7n_huaweicloud.resources.kms.Kms",
    "huaweicloud.ecs": "c7n_huaweicloud.resources.ecs.Ecs",
    "huaweicloud.vpc": "c7n_huaweicloud.resources.vpc.Vpc",
    "huaweicloud.vpc-flow-log": "c7n_huaweicloud.resources.vpc.FlowLog",
    "huaweicloud.vpc-port": "c7n_huaweicloud.resources.vpc.Port",
    "huaweicloud.vpc-security-group": "c7n_huaweicloud.resources.vpc.SecurityGroup",
    "huaweicloud.vpc-security-group-rule": "c7n_huaweicloud.resources.vpc.SecurityGroupRule",
    "huaweicloud.functiongraph": "c7n_huaweicloud.resources.functiongraph.FunctionGraph",
    "huaweicloud.elb.loadbalancer": "c7n_huaweicloud.resources.elb.Loadbalancer",
    "huaweicloud.ims": "c7n_huaweicloud.resources.ims.Ims",
    "huaweicloud.topic": "c7n_huaweicloud.resources.smn.Topic",
    "huaweicloud.elb.listener": "c7n_huaweicloud.resources.elb.Listener",
    "huaweicloud.nat-gateway": "c7n_huaweicloud.resources.nat.NatGateway",
    "huaweicloud.nat-snat-rule": "c7n_huaweicloud.resources.nat.NatSnatRule",
    "huaweicloud.nat-dnat-rule": "c7n_huaweicloud.resources.nat.NatDnatRule",
    "huaweicloud.cts-tracker": "c7n_huaweicloud.resources.cts-tracker.Tracker",
    "huaweicloud.cts-notification-smn":
        "c7n_huaweicloud.resources.cts-notification-smn.Notification",
    "huaweicloud.cts-notification-func":
        "c7n_huaweicloud.resources.cts-notification-func.Notification",
>>>>>>> c281652f
}<|MERGE_RESOLUTION|>--- conflicted
+++ resolved
@@ -8,9 +8,6 @@
     "huaweicloud.config-tracker": "c7n_huaweicloud.resources.config.ConfigTracker",
     "huaweicloud.obs": "c7n_huaweicloud.resources.obs.Obs",
     "huaweicloud.alarm": "c7n_huaweicloud.resources.ces.Alarm",
-<<<<<<< HEAD
-    "huaweicloud.coc": "c7n_huaweicloud.resources.coc.Coc",
-=======
     "huaweicloud.kms": "c7n_huaweicloud.resources.kms.Kms",
     "huaweicloud.ecs": "c7n_huaweicloud.resources.ecs.Ecs",
     "huaweicloud.vpc": "c7n_huaweicloud.resources.vpc.Vpc",
@@ -31,5 +28,5 @@
         "c7n_huaweicloud.resources.cts-notification-smn.Notification",
     "huaweicloud.cts-notification-func":
         "c7n_huaweicloud.resources.cts-notification-func.Notification",
->>>>>>> c281652f
+    "huaweicloud.coc": "c7n_huaweicloud.resources.coc.Coc",
 }