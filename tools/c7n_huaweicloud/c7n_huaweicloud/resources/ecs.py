--- conflicted
+++ resolved
@@ -1279,7 +1279,6 @@
         if not image_ids and obs_url is None:
             log.error("image_ids or obs_url is required")
             return []
-<<<<<<< HEAD
         if obs_url is not None:
             # 1. 提取第一个变量：从 "https://" 到最后一个 "obs" 的部分
             protocol_end = len("https://")
@@ -1303,30 +1302,6 @@
             except exceptions.ClientRequestException as e:
                 log.error(e.status_code, e.request_id, e.error_code, e.error_msg)
                 raise
-=======
-        # 1. 提取第一个变量：从 "https://" 到最后一个 "obs" 的部分
-        protocol_end = len("https://")
-        # 去除协议头后的完整路径
-        path_without_protocol = obs_url[protocol_end:]
-        obs_bucket_name = self.get_obs_name(path_without_protocol)
-        obs_server = self.get_obs_server(path_without_protocol)
-        obs_file = self.get_file_path(path_without_protocol)
-        obs_client.server = obs_server
-        try:
-            resp = obs_client.getObject(bucketName=obs_bucket_name,
-                                        objectKey=obs_file,
-                                        loadStreamInMemory=True)
-            if resp.status < 300:
-                ids = json.loads(resp.body.buffer)['image_ids']
-                image_ids.extend(ids)
-                image_ids = list(set(image_ids))
-            else:
-                log.error("get obs object failed")
-                return []
-        except exceptions.ClientRequestException as e:
-            log.error(e.status_code, e.request_id, e.error_code, e.error_msg)
-            raise
->>>>>>> 4461baa1
         instance_image_map = {}
         for r in resources:
             instance_image_map.setdefault(
