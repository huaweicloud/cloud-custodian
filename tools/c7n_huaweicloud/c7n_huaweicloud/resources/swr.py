# Copyright The Cloud Custodian Authors.
# SPDX-License-Identifier: Apache-2.0

import logging

from c7n.filters import Filter
from c7n.filters.core import ValueFilter, AgeFilter
from c7n.utils import type_schema

from c7n_huaweicloud.actions.base import HuaweiCloudBaseAction
from c7n_huaweicloud.provider import resources
from c7n_huaweicloud.query import QueryResourceManager
from c7n_huaweicloud.query import TypeInfo
from huaweicloudsdkswr.v2.model.list_retentions_request import ListRetentionsRequest
from huaweicloudsdkswr.v2.model.list_repository_tags_request import ListRepositoryTagsRequest
from huaweicloudsdkswr.v2.model.create_retention_request import CreateRetentionRequest
from huaweicloudsdkswr.v2.model.create_retention_request_body import CreateRetentionRequestBody
from huaweicloudsdkswr.v2.model.rule import Rule
from huaweicloudsdkswr.v2.model.tag_selector import TagSelector

log = logging.getLogger('custodian.huaweicloud.swr')


@resources.register('swr')
class Swr(QueryResourceManager):
    """Huawei Cloud SWR (Software Repository) Resource Manager.

    :example:

    .. code-block:: yaml

        policies:
          - name: swr-repository-filter
            resource: huaweicloud.swr
            filters:
              - type: age
                days: 90
                op: gt
              - type: value
                key: is_public
                value: true
    """

    class resource_type(TypeInfo):
        service = 'swr'
        enum_spec = ('list_repos_details', 'body', None)
        id = 'name'
        name = 'name'
        filter_name = 'name'
        filter_type = 'scalar'
        taggable = False
        tag_resource_type = 'swr'
        date = 'created_at'

    def augment(self, resources):
        """Augment resource information with lifecycle policies."""
        client = self.get_client()
        for resource in resources:
            resource['tag_resource_type'] = 'swr-repository'
            self.get_lifecycle_policy(client, resource)
        return resources

    def get_lifecycle_policy(self, client, resource):
        """Get lifecycle policy for a specific repository."""
        try:
            repository = resource['name']
            namespace = resource['namespace']
            request = ListRetentionsRequest()
            request.repository = repository
            request.namespace = namespace
            response = client.list_retentions(request)
            retention_list = []
            if not response or not response.body:
                resource['c7n:lifecycle-policy'] = []
                return resource
            for retention in response.body:
                if hasattr(retention, 'to_dict'):
                    retention_list.append(retention.to_dict())
                else:
                    retention_list.append(retention)
            resource['c7n:lifecycle-policy'] = retention_list
        except Exception as e:
            log.warning(
                "Exception getting lifecycle policy for %s: %s",
                resource['name'], e)
        return resource


@Swr.filter_registry.register('lifecycle-rule')
class LifecycleRule(Filter):
    """SWR repository lifecycle rule filter.
    
    Filter repositories with or without specific lifecycle rules based on parameters
    such as days, tag selectors (kind, pattern), etc.
    
    :example:
    
    .. code-block:: yaml
    
       policies:
        # Filter repositories without lifecycle rules
        - name: swr-no-lifecycle-rules
          resource: huaweicloud.swr
          filters:
            - type: lifecycle-rule
              state: False  # Repositories without lifecycle rules
    
    .. code-block:: yaml
    
       policies:
        # Filter repositories with specific lifecycle rules (path matching specific properties)
        - name: swr-with-specific-rule
          resource: huaweicloud.swr
          filters:
            - type: lifecycle-rule
              state: True  # Repositories with lifecycle rules
              match:
                - type: value
                  key: rules[0].template
                  value: date_rule
    
    .. code-block:: yaml
    
       policies:
        # Filter repositories with retention period greater than 30 days
        - name: swr-with-long-retention
          resource: huaweicloud.swr
          filters:
            - type: lifecycle-rule
              params:
                days:
                  type: value
                  value_type: integer
                  op: gte
                  value: 30
    
    .. code-block:: yaml
    
       policies:
        # Filter repositories using specific tag selector
        - name: swr-with-specific-tag-selector
          resource: huaweicloud.swr
          filters:
            - type: lifecycle-rule
              tag_selector:
                kind: label
                pattern: v5
                
    .. code-block:: yaml
    
       policies:
        # Combined filter conditions: match both parameters and tag selector
        - name: swr-with-combined-filters
          resource: huaweicloud.swr
          filters:
            - type: lifecycle-rule
              params:
                days:
                  type: value
                  value_type: integer
                  op: gte
                  value: 30
              tag_selector:
                kind: label
                pattern: v5
              match:
                - type: value
                  key: algorithm
                  value: or
    """

    schema = type_schema(
        'lifecycle-rule',
        state={'type': 'boolean'},
        match={'type': 'array', 'items': {
            'oneOf': [
                {'$ref': '#/definitions/filters/value'},
                {'type': 'object', 'minProperties': 1, 'maxProperties': 1},
            ]}},
        params={'type': 'object'},
        tag_selector={'type': 'object'}
    )
    policy_annotation = 'c7n:lifecycle-policy'

    def process(self, resources, event=None):
        state = self.data.get('state', True)
        results = []

        # Extract filter conditions
        params_filters = self.build_params_filters()
        tag_selector = self.data.get('tag_selector')
        matchers = self.build_matchers()

        for resource in resources:
            policies = resource.get(self.policy_annotation, [])

            # If there are no lifecycle rules but state is False, add the resource
            if not policies and not state:
                results.append(resource)
                continue

            # If there are no lifecycle rules but state is True, skip the resource
            if not policies and state:
                continue

            # Check if each lifecycle rule matches all conditions
            rule_matches = False
            for policy in policies:
                # Check with generic matchers
                if not self.match_policy_with_matchers(policy, matchers):
                    continue

                # Check rule parameters
                if params_filters and not self.match_policy_params(policy, params_filters):
                    continue

                # Check tag selector
                if tag_selector and not self.match_tag_selector(policy, tag_selector):
                    continue

                # If passed all filters, mark as a match
                rule_matches = True
                break

            # If the rule match status matches the required state, add the resource
            if rule_matches == state:
                results.append(resource)

        return results

    def build_params_filters(self):
        """Build parameter filters."""
        params_filters = {}
        if 'params' in self.data:
            for param_key, param_config in self.data.get('params', {}).items():
                if isinstance(param_config, dict):
                    # Copy configuration to avoid modifying original data
                    filter_data = param_config.copy()
                    # Ensure filter has a key parameter
                    if 'key' not in filter_data:
                        filter_data['key'] = param_key
                    # Set value type, default to integer
                    if 'value_type' not in filter_data:
                        filter_data['value_type'] = 'integer'
                    params_filters[param_key] = ValueFilter(filter_data)
                else:
                    # Simple value matching
                    params_filters[param_key] = ValueFilter({
                        'type': 'value',
                        'key': param_key,
                        'value': param_config,
                        'value_type': 'integer'
                    })
        return params_filters

    def build_matchers(self):
        """Build generic matchers."""
        matchers = []
        for matcher in self.data.get('match', []):
            vf = ValueFilter(matcher)
            vf.annotate = False
            matchers.append(vf)
        return matchers

    def match_policy_with_matchers(self, policy, matchers):
        """Check if policy matches using generic matchers."""
        if not matchers:
            return True

        for matcher in matchers:
            if not matcher(policy):
                return False
        return True

    def match_policy_params(self, policy, params_filters):
        """Check if policy parameters match filters."""
        for rule in policy.get('rules', []):
            rule_params = rule.get('params', {})

            # Check if each parameter matches
            all_params_match = True
            for param_key, filter_instance in params_filters.items():
                # If parameter doesn't exist, no match
                if param_key not in rule_params:
                    all_params_match = False
                    break

                # Create temporary object for filter check
                param_value = rule_params[param_key]
                # Ensure numeric parameters are converted to numbers
                if isinstance(param_value, str) and param_value.isdigit():
                    param_value = int(param_value)
                temp_obj = {param_key: param_value}

                if not filter_instance(temp_obj):
                    all_params_match = False
                    break

            # If all parameters of current rule match, return True
            if all_params_match:
                return True

        return False

    def match_tag_selector(self, policy, tag_selector):
        """Check if policy tag selector matches the filter."""
        for rule in policy.get('rules', []):
            for selector in rule.get('tag_selectors', []):
                match = True
                # Check if all specified selector fields match
                for key, expected_value in tag_selector.items():
                    if key not in selector:
                        match = False
                        break
                    if expected_value is not None and selector[key] != expected_value:
                        match = False
                        break
                if match:
                    return True
        return False


@resources.register('swr-image')
class SwrImage(QueryResourceManager):
    """Huawei Cloud SWR Image Resource Manager.

    :example:

    .. code-block:: yaml

        policies:
          - name: swr-image-filter
            resource: huaweicloud.swr-image
            filters:
              - type: value
                key: Tag
                value: latest
    """

    class resource_type(TypeInfo):
        service = 'swr'
        enum_spec = ('list_repository_tags', 'body', None)
        id = 'id'
        name = 'Tag'  # Tag field corresponds to image version name
        filter_name = 'Tag'
        filter_type = 'scalar'
        taggable = False  # SWR images don't support tagging
        date = 'created'  # Creation time field

    def augment(self, resources):
        """Enhance resource information."""
        result = []
        for resource in resources:
            try:
                # Ensure namespace and repository information exists
                query = self.get_resource_query()
                if 'namespace' not in resource and 'namespace' in query:
                    resource['namespace'] = query['namespace']
                if 'repository' not in resource and 'repository' in query:
                    resource['repository'] = query['repository']

                # Ensure Tag field exists and provide compatibility for lowercase tag field
                if 'Tag' in resource and 'tag' not in resource:
                    resource['tag'] = resource['Tag']
                elif 'tag' in resource and 'Tag' not in resource:
                    resource['Tag'] = resource['tag']

                # Build complete ID
                if 'namespace' in resource and 'repository' in resource:
                    tag_val = resource.get('Tag') or resource.get('tag')
                    if tag_val:
                        # Use Tag value to build ID
                        resource['id'] = f"{resource['namespace']}/{resource['repository']}/{tag_val}"

                result.append(resource)
            except Exception as e:
                self.log.warning(f"Failed to enhance resource information: {e}")

        return result

    def get_resources(self, resource_ids):
        """Get specific resources by ID."""
        resources = []

        if not resource_ids:
            return resources

        client = self.get_client()

        # Parse resource ID format: namespace/repository/tag
        for resource_id in resource_ids:
            try:
                namespace, repository, tag = resource_id.split('/')

                request = ListRepositoryTagsRequest(
                    namespace=namespace,
                    repository=repository,
                    tag=tag  # Directly filter the specified tag
                )

                # Send request
                response = client.list_repository_tags(request)

                # Process response
                if response.body:
                    for image in response.body:
                        image_dict = {}
                        if hasattr(image, 'to_dict'):
                            image_dict = image.to_dict()
                        else:
                            image_dict = image

                        # Add namespace and repository information
                        image_dict['namespace'] = namespace
                        image_dict['repository'] = repository

                        resources.append(image_dict)
            except Exception as e:
                self.log.warning(f"Failed to get resource {resource_id}: {e}")

        return self.augment(resources)

    def get_resource_query(self):
        """Build resource query parameters."""
        query = {}
        query_data = self.data.get('query', {})

        # Ensure necessary query parameters exist
        if 'namespace' in query_data:
            query['namespace'] = query_data['namespace']
        if 'repository' in query_data:
            query['repository'] = query_data['repository']

        # Add optional filter parameters
        for param in ['tag', 'limit', 'offset', 'order_column', 'order_type']:
            if param in query_data:
                query[param] = query_data[param]

        return query

    def resources(self, query=None):
        """Get resource list."""
        resources = []
        client = self.get_client()

        # First check if specific namespace and repository query is provided
        query_params = self.get_resource_query() if query is None else query
        if query_params and 'namespace' in query_params and 'repository' in query_params:
            # If specific repository information is provided, directly query the repository's image tags
            namespace = query_params['namespace']
            repository = query_params['repository']
            resources.extend(self._get_repository_tags(client, namespace, repository, query_params))
        else:
            # Otherwise, first get all repository list
            from huaweicloudsdkswr.v2.model.list_repos_details_request import ListReposDetailsRequest
            try:
                # Query SWR repository list
                repos_request = ListReposDetailsRequest(limit=100, offset=0)
                repos_response = client.list_repos_details(repos_request)

                if repos_response.body:
                    for repo in repos_response.body:
                        repo_dict = repo
                        if hasattr(repo, 'to_dict'):
                            repo_dict = repo.to_dict()

                        # Get repository's namespace and name
                        namespace = repo_dict.get('namespace')
                        repository = repo_dict.get('name')

                        if namespace and repository:
                            # Get all image tags for this repository
                            repo_tags = self._get_repository_tags(client, namespace, repository, {})
                            resources.extend(repo_tags)
            except Exception as e:
                self.log.error(f"Failed to query SWR repository list: {e}")

        with self.ctx.tracer.subsegment('filter'):
            resources = self.filter_resources(resources)

        return self.augment(resources)

    def _get_repository_tags(self, client, namespace, repository, additional_params=None):
        """Get all image tags for the specified repository."""
        tags = []
        try:
            from huaweicloudsdkswr.v2.model.list_repository_tags_request import ListRepositoryTagsRequest

            # Build request parameters
            request_kwargs = {
                'namespace': namespace,
                'repository': repository
            }

            # Add additional query parameters
            if additional_params:
                for param in ['tag', 'limit', 'offset', 'order_column', 'order_type']:
                    if param in additional_params:
                        request_kwargs[param] = additional_params[param]

            # Create and send request
            request = ListRepositoryTagsRequest(**request_kwargs)
            response = client.list_repository_tags(request)

            # Process response
            if response.body:
                for image in response.body:
                    image_dict = {}
                    if hasattr(image, 'to_dict'):
                        image_dict = image.to_dict()
                    else:
                        image_dict = image

                    # Ensure image tag has namespace and repository information
                    image_dict['namespace'] = namespace
                    image_dict['repository'] = repository

                    # Process Tag field - ensure Tag field exists
                    # HuaweiCloud API returns Tag field in uppercase
                    if 'Tag' in image_dict and not image_dict.get('tag'):
                        image_dict['tag'] = image_dict['Tag']
                    elif 'tag' in image_dict and not image_dict.get('Tag'):
                        image_dict['Tag'] = image_dict['tag']
                    elif 'Tag' not in image_dict and 'tag' not in image_dict:
                        # If no Tag field, but path field exists, try to extract from path
                        if 'path' in image_dict and ':' in image_dict['path']:
                            tag_value = image_dict['path'].split(':')[-1]
                            image_dict['Tag'] = tag_value
                            image_dict['tag'] = tag_value

                    tags.append(image_dict)

            # If no results are returned, may be using old API version
            if not tags and not additional_params:
                self.log.debug(f"No image tags found for repository {namespace}/{repository}, trying legacy API")

        except Exception as e:
            self.log.error(f"Failed to query repository {namespace}/{repository} tags: {e}")

        return tags


@SwrImage.filter_registry.register('age')
class SwrImageAgeFilter(AgeFilter):
    """SWR Image creation time filter.

    :example:

    .. code-block:: yaml

        policies:
          - name: swr-image-old
            resource: huaweicloud.swr-image
            filters:
              - type: age
                days: 90
                op: gt  # Creation time greater than 90 days
    """

    schema = type_schema(
        'age',
        op={'$ref': '#/definitions/filters_common/comparison_operators'},
        days={'type': 'number'},
        hours={'type': 'number'},
        minutes={'type': 'number'}
    )

    date_attribute = "created"


@Swr.filter_registry.register('age')
class SwrAgeFilter(AgeFilter):
    """SWR Repository creation time filter.

    :example:

    .. code-block:: yaml

        policies:
          - name: swr-old-repos
            resource: huaweicloud.swr
            filters:
              - type: age
                days: 90
                op: gt  # Creation time greater than 90 days
    """

    schema = type_schema(
        'age',
        op={'$ref': '#/definitions/filters_common/comparison_operators'},
        days={'type': 'number'},
        hours={'type': 'number'},
        minutes={'type': 'number'}
    )

    date_attribute = "created_at"


@Swr.action_registry.register('set-lifecycle')
class SetLifecycle(HuaweiCloudBaseAction):
    """Set lifecycle rules for SWR repositories.

    :example:

    .. code-block:: yaml

        policies:
          - name: swr-set-lifecycle
            resource: huaweicloud.swr
            filters:
              - type: value
                key: name
                value: test-repo
            actions:
              - type: set-lifecycle
                algorithm: or  
                rules:
                  # Date Rule 
                  - template: date_rule 
                    params:
                      days: 90 
                    tag_selectors:  
                      - kind: label 
                        pattern: v1.0 
                      - kind: regexp  
                        pattern: ^release-.*$ 
    """

    schema = type_schema(
        'set-lifecycle',
        algorithm={'type': 'string', 'enum': ['or'], 'default': 'or'},
        rules={
            'type': 'array',
            'items': {
                'type': 'object',
                'required': ['template', 'params', 'tag_selectors'],
                'properties': {
                    'template': {'type': 'string', 'enum': ['date_rule', 'tag_rule']},
                    'params': {'type': 'object'},
                    'tag_selectors': {
                        'type': 'array',
                        'items': {
                            'type': 'object',
                            'required': ['kind', 'pattern'],
                            'properties': {
                                'kind': {'type': 'string', 'enum': ['label', 'regexp']},
                                'pattern': {'type': 'string'}
                            }
                        }
                    }
                }
            }
        }
    )

    permissions = ('swr:*:*:*',)  # SWR related permissions

    def process(self, resources):
        """Process resources list, create lifecycle rules for each repository."""
        # Validate rule configuration
        if 'rules' not in self.data or not self.data['rules']:
            self.log.error("Missing required lifecycle rule configuration")
            return []

        # Call parent's process method to process resources
        return super(SetLifecycle, self).process(resources)

    def perform_action(self, resource):
        """Implement abstract method, perform action for a single resource."""
        client = self.manager.get_client()

        # Get repository information
        namespace = resource.get('namespace')
        repository = resource.get('name')

        if not namespace or not repository:
            self.log.error(f"Incomplete repository information: {resource.get('name', 'unknown')}")
            resource['status'] = 'error'
            resource['error'] = 'Missing namespace or repository information'
            return resource

        try:
<<<<<<< HEAD
            # Create request objects and request body

=======
            # Log original configuration for debugging
            self.log.debug(f"Original rule configuration: {self.data.get('rules')}")
            
>>>>>>> d616dac8
            # Create rule objects
            rules = []
            for rule_data in self.data.get('rules', []):
                # Get template type and validate
                template = rule_data.get('template')
                if template not in ['date_rule', 'tag_rule']:
                    self.log.warning(f"Unsupported template type: {template}, will use date_rule instead")
                    template = 'date_rule'
                
                # Special handling for params parameter, ensure correct data format
                param_obj = {}
                if template == 'date_rule':
                    # Get days value from rule configuration and ensure it's a string
                    days_value = rule_data.get('params', {}).get('days', '30')
                    param_obj['days'] = str(days_value)
                elif template == 'tag_rule':
                    # Get number value from rule configuration and ensure it's a string
                    num_value = rule_data.get('params', {}).get('num', '10')
                    param_obj['num'] = str(num_value)
                
                # Log processed parameters
                self.log.debug(f"Processed params parameter: {param_obj}")
                
                # Create tag selectors
                tag_selectors = []
                for selector_data in rule_data.get('tag_selectors', []):
                    # Ensure kind and pattern are string type
                    kind = selector_data.get('kind')
                    pattern = selector_data.get('pattern')
                    
                    if not kind or not pattern:
                        self.log.warning(f"Skipping invalid tag_selector: {selector_data}")
                        continue
                        
                    selector = TagSelector(
                        kind=kind,
                        pattern=pattern
                    )
                    tag_selectors.append(selector)
<<<<<<< HEAD

                # Create rule
                rule = Rule(
                    template=rule_data.get('template'),
                    params=rule_data.get('params'),
                    tag_selectors=tag_selectors
                )
                rules.append(rule)

=======
                
                # Ensure there are tag selectors
                if not tag_selectors:
                    self.log.warning("No valid tag_selectors, will use default empty tag selector")
                    # Add a default tag selector to avoid API error
                    tag_selectors.append(TagSelector(
                        kind="label",
                        pattern="latest"
                    ))
                
                # Create rule object
                try:
                    # Create rule directly using dictionary
                    rule = Rule(
                        template=template,
                        params=param_obj,
                        tag_selectors=tag_selectors
                    )
                    rules.append(rule)
                    self.log.debug(f"Successfully created rule: template={template}, params={param_obj}")
                except Exception as rule_err:
                    self.log.error(f"Failed to create rule object: {rule_err}")
                    # Try using serialized parameters
                    try:
                        import json
                        rule = Rule(
                            template=template,
                            params=json.dumps(param_obj),
                            tag_selectors=tag_selectors
                        )
                        rules.append(rule)
                        self.log.debug(f"Successfully created rule with serialized params: {json.dumps(param_obj)}")
                    except Exception as json_err:
                        self.log.error(f"Failed to create rule with serialized params: {json_err}")
            
            # Ensure there is at least one rule
            if not rules:
                self.log.error("No valid rule configuration")
                resource['status'] = 'error'
                resource['error'] = 'No valid rules configured'
                return resource
            
            # Log final generated rules
            self.log.debug(f"Final generated rules: {rules}")
            
>>>>>>> d616dac8
            # Create request body
            body = CreateRetentionRequestBody(
                algorithm=self.data.get('algorithm', 'or'),
                rules=rules
            )
<<<<<<< HEAD

=======
            
            # Log request body
            if hasattr(body, 'to_dict'):
                self.log.debug(f"Request body: {body.to_dict()}")
            else:
                self.log.debug(f"Request body: {body}")
            
>>>>>>> d616dac8
            # Create request
            request = CreateRetentionRequest(
                namespace=namespace,
                repository=repository,
                body=body
            )
<<<<<<< HEAD

=======
            
            # Output complete request content for debugging
            if hasattr(request, 'to_dict'):
                self.log.debug(f"Complete request: {request.to_dict()}")
            
>>>>>>> d616dac8
            # Send request
            self.log.info(f"Sending create lifecycle rule request: namespace={namespace}, repository={repository}")
            response = client.create_retention(request)

            # Process response
            retention_id = response.id
<<<<<<< HEAD

            self.log.info(
                f"Successfully created lifecycle rule for repository {namespace}/{repository}, ID: {retention_id}")

=======
            
            self.log.info(f"Successfully created lifecycle rule: {namespace}/{repository}, ID: {retention_id}")
            
>>>>>>> d616dac8
            # Add processing result information to resource
            resource['retention_id'] = retention_id
            resource['retention_status'] = 'created'

            return resource
        except Exception as e:
            # Record detailed exception information
            import traceback
            error_msg = str(e)
            error_detail = traceback.format_exc()
            self.log.error(f"Failed to create lifecycle rule: {namespace}/{repository}: {error_msg}")
            self.log.debug(f"Exception details: {error_detail}")
            
            resource['status'] = 'error'
<<<<<<< HEAD
            resource['error'] = str(e)
            return resource
=======
            resource['error'] = error_msg
            return resource
>>>>>>> d616dac8
<|MERGE_RESOLUTION|>--- conflicted
+++ resolved
@@ -680,14 +680,9 @@
             return resource
 
         try:
-<<<<<<< HEAD
-            # Create request objects and request body
-
-=======
             # Log original configuration for debugging
             self.log.debug(f"Original rule configuration: {self.data.get('rules')}")
-            
->>>>>>> d616dac8
+
             # Create rule objects
             rules = []
             for rule_data in self.data.get('rules', []):
@@ -727,18 +722,7 @@
                         pattern=pattern
                     )
                     tag_selectors.append(selector)
-<<<<<<< HEAD
-
-                # Create rule
-                rule = Rule(
-                    template=rule_data.get('template'),
-                    params=rule_data.get('params'),
-                    tag_selectors=tag_selectors
-                )
-                rules.append(rule)
-
-=======
-                
+
                 # Ensure there are tag selectors
                 if not tag_selectors:
                     self.log.warning("No valid tag_selectors, will use default empty tag selector")
@@ -772,7 +756,7 @@
                         self.log.debug(f"Successfully created rule with serialized params: {json.dumps(param_obj)}")
                     except Exception as json_err:
                         self.log.error(f"Failed to create rule with serialized params: {json_err}")
-            
+
             # Ensure there is at least one rule
             if not rules:
                 self.log.error("No valid rule configuration")
@@ -783,54 +767,39 @@
             # Log final generated rules
             self.log.debug(f"Final generated rules: {rules}")
             
->>>>>>> d616dac8
             # Create request body
             body = CreateRetentionRequestBody(
                 algorithm=self.data.get('algorithm', 'or'),
                 rules=rules
             )
-<<<<<<< HEAD
-
-=======
-            
+
             # Log request body
             if hasattr(body, 'to_dict'):
                 self.log.debug(f"Request body: {body.to_dict()}")
             else:
                 self.log.debug(f"Request body: {body}")
             
->>>>>>> d616dac8
             # Create request
             request = CreateRetentionRequest(
                 namespace=namespace,
                 repository=repository,
                 body=body
             )
-<<<<<<< HEAD
-
-=======
-            
+
             # Output complete request content for debugging
             if hasattr(request, 'to_dict'):
                 self.log.debug(f"Complete request: {request.to_dict()}")
             
->>>>>>> d616dac8
             # Send request
             self.log.info(f"Sending create lifecycle rule request: namespace={namespace}, repository={repository}")
             response = client.create_retention(request)
 
             # Process response
             retention_id = response.id
-<<<<<<< HEAD
 
             self.log.info(
                 f"Successfully created lifecycle rule for repository {namespace}/{repository}, ID: {retention_id}")
 
-=======
-            
-            self.log.info(f"Successfully created lifecycle rule: {namespace}/{repository}, ID: {retention_id}")
-            
->>>>>>> d616dac8
             # Add processing result information to resource
             resource['retention_id'] = retention_id
             resource['retention_status'] = 'created'
@@ -845,10 +814,5 @@
             self.log.debug(f"Exception details: {error_detail}")
             
             resource['status'] = 'error'
-<<<<<<< HEAD
-            resource['error'] = str(e)
-            return resource
-=======
             resource['error'] = error_msg
-            return resource
->>>>>>> d616dac8
+            return resource