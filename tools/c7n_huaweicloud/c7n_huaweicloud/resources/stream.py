# Copyright The Cloud Custodian Authors.
# SPDX-License-Identifier: Apache-2.0

import logging
import time

<<<<<<< HEAD
from huaweicloudsdklts.v2 import UpdateLogStreamRequest, UpdateLogStreamParams, \
     ListLogGroupsRequest, ListLogStreamRequest
=======
from huaweicloudsdklts.v2 import UpdateLogStreamRequest, UpdateLogStreamParams
>>>>>>> 5259f80f

from c7n.utils import type_schema
from c7n_huaweicloud.actions.base import HuaweiCloudBaseAction
from c7n_huaweicloud.provider import resources
from c7n_huaweicloud.query import QueryResourceManager, TypeInfo
from c7n_huaweicloud.filters.stream import LtsStreamStorageEnabledFilter, \
    LtsStreamStorageEnabledFilterForSchedule

log = logging.getLogger("custodian.huaweicloud.resources.lts-stream")


@resources.register('lts-stream')
class Stream(QueryResourceManager):
    class resource_type(TypeInfo):
        service = 'lts-stream'
        enum_spec = ("list_log_groups", 'log_groups', 'offset')
        id = 'log_group_id'
        tags = "tag"
        tag_resource_type = 'lts-stream'

<<<<<<< HEAD


    def get_resources(self, resource_ids):
        client = self.get_client()
        streams = []
        request = ListLogGroupsRequest()
        stream_request = ListLogStreamRequest()
        response = client.list_log_groups(request)
        should_break = False
        for group in response.log_groups:
            if group.log_group_name.startswith("functiongraph.log.group"):
                continue
            time.sleep(0.22)
            stream_request.log_group_id = group.log_group_id
            try:
                stream_response = client.list_log_stream(stream_request)
                for stream in stream_response.log_streams:
                    if stream.log_stream_id == resource_ids[0] and stream.whether_log_storage:
                        streamDict = {}
                        streamDict["log_group_id"] = group.log_group_id
                        streamDict["log_stream_id"] = stream.log_stream_id
                        streamDict["log_stream_name"] = stream.log_stream_name
                        streams.append(streamDict)
                        should_break = True
                        break
            except Exception as e:
                log.error("[filters]-The filter:[streams-storage-enabled] query the service:[LTS:"
                          "list_log_stream] failed. cause: {}".format(e))
                raise
            if should_break:
                break
        log.info("[event/period]-The filtered resources has [{}]"
                 " in total. ".format(str(len(streams))))
        return streams

=======
>>>>>>> 5259f80f

Stream.filter_registry.register('streams-storage-enabled', LtsStreamStorageEnabledFilter)
Stream.filter_registry.register('streams-storage-enabled-for-schedule',
                                LtsStreamStorageEnabledFilterForSchedule)


@Stream.action_registry.register("disable-stream-storage")
class LtsDisableStreamStorage(HuaweiCloudBaseAction):
    schema = type_schema("disable-stream-storage")

    def perform_action(self, resource):
        time.sleep(0.22)
        try:
            client = self.manager.get_client()
            request = UpdateLogStreamRequest()
            request.log_group_id = resource["log_group_id"]
            request.log_stream_id = resource["log_stream_id"]
<<<<<<< HEAD
            request.body = UpdateLogStreamParamre(
=======
            request.body = UpdateLogStreamParams(
>>>>>>> 5259f80f
                whether_log_storage=False
            )
            log.info("[actions]-[disable-stream-storage]: The resource:[stream] with"
                     "id:[{}] modify storage is success".format(resource["log_stream_id"]))
            response = client.update_log_stream(request)
            return response
        except Exception as e:
            log.error("[actions]-[disable-stream-storage]-The resource:[stream] with id:"
                      "[{}] modify sotrage failed. cause: {}".format(resource["log_stream_id"], e))
            raise<|MERGE_RESOLUTION|>--- conflicted
+++ resolved
@@ -4,12 +4,9 @@
 import logging
 import time
 
-<<<<<<< HEAD
 from huaweicloudsdklts.v2 import UpdateLogStreamRequest, UpdateLogStreamParams, \
      ListLogGroupsRequest, ListLogStreamRequest
-=======
-from huaweicloudsdklts.v2 import UpdateLogStreamRequest, UpdateLogStreamParams
->>>>>>> 5259f80f
+
 
 from c7n.utils import type_schema
 from c7n_huaweicloud.actions.base import HuaweiCloudBaseAction
@@ -29,8 +26,6 @@
         id = 'log_group_id'
         tags = "tag"
         tag_resource_type = 'lts-stream'
-
-<<<<<<< HEAD
 
 
     def get_resources(self, resource_ids):
@@ -66,8 +61,6 @@
                  " in total. ".format(str(len(streams))))
         return streams
 
-=======
->>>>>>> 5259f80f
 
 Stream.filter_registry.register('streams-storage-enabled', LtsStreamStorageEnabledFilter)
 Stream.filter_registry.register('streams-storage-enabled-for-schedule',
@@ -85,11 +78,7 @@
             request = UpdateLogStreamRequest()
             request.log_group_id = resource["log_group_id"]
             request.log_stream_id = resource["log_stream_id"]
-<<<<<<< HEAD
-            request.body = UpdateLogStreamParamre(
-=======
             request.body = UpdateLogStreamParams(
->>>>>>> 5259f80f
                 whether_log_storage=False
             )
             log.info("[actions]-[disable-stream-storage]: The resource:[stream] with"
