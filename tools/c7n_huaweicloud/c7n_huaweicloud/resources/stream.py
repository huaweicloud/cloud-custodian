# Copyright The Cloud Custodian Authors.
# SPDX-License-Identifier: Apache-2.0

import logging
import time
import traceback

from huaweicloudsdklts.v2 import UpdateLogStreamRequest, UpdateLogStreamParams

from c7n.utils import type_schema
from c7n_huaweicloud.actions.base import HuaweiCloudBaseAction
from c7n_huaweicloud.provider import resources
from c7n_huaweicloud.query import QueryResourceManager, TypeInfo
from c7n_huaweicloud.filters.stream import LtsStreamStorageEnabledFilter, \
    LtsStreamStorageEnabledFilterForSchedule

log = logging.getLogger("custodian.huaweicloud.resources.lts-stream")


@resources.register('lts-stream')
class Stream(QueryResourceManager):
    class resource_type(TypeInfo):
        service = 'lts-stream'
        enum_spec = ("list_log_groups", 'log_groups', 'offset')
        id = 'log_group_id'
        tags = "tag"
        tag_resource_type = 'lts-stream'


<<<<<<< HEAD

    def get_resources(self, resource_ids):
        client = self.get_client()
        streams = []
        request = ListLogGroupsRequest()
        stream_request = ListLogStreamRequest()
        response = client.list_log_groups(request)
        should_break = False
        for group in response.log_groups:
            if group.log_group_name.startswith("functiongraph.log.group"):
                continue
            time.sleep(0.22)
            stream_request.log_group_id = group.log_group_id
            try:
                stream_response = client.list_log_stream(stream_request)
                for stream in stream_response.log_streams:
                    if stream.log_stream_id == resource_ids[0] and stream.whether_log_storage:
                        streamDict = {}
                        streamDict["log_group_id"] = group.log_group_id
                        streamDict["log_stream_id"] = stream.log_stream_id
                        streamDict["log_stream_name"] = stream.log_stream_name
                        streams.append(streamDict)
                        should_break = True
                        break
            except Exception as e:
                log.error("[filters]-The filter:[streams-storage-enabled] query the service:[LTS:"
                          "list_log_stream] failed. cause: {}".format(e))
                raise
            if should_break:
                break
        log.info("[event/period]-The filtered resources has [{}]"
                 " in total. ".format(str(len(streams))))
        return streams

=======
>>>>>>> 5259f80f
Stream.filter_registry.register('streams-storage-enabled', LtsStreamStorageEnabledFilter)
Stream.filter_registry.register('streams-storage-enabled-for-schedule',
                                LtsStreamStorageEnabledFilterForSchedule)


@Stream.action_registry.register("disable-stream-storage")
class LtsDisableStreamStorage(HuaweiCloudBaseAction):
    schema = type_schema("disable-stream-storage")

    def perform_action(self, resource):
        time.sleep(0.22)
        try:
            client = self.manager.get_client()
            request = UpdateLogStreamRequest()
            request.log_group_id = resource["log_group_id"]
            request.log_stream_id = resource["log_stream_id"]
<<<<<<< HEAD
            request.body = UpdateLogStreamParamre(
=======
            request.body = UpdateLogStreamParams(
>>>>>>> 5259f80f
                whether_log_storage=False
            )
            log.info("[actions]-[disable-stream-storage]: The resource:[stream] with"
                     "id:[{}] modify storage is success".format(resource["log_stream_id"]))
            response = client.update_log_stream(request)
            return response
        except Exception as e:
            log.error("[actions]-[disable-stream-storage]-The resource:[stream] with id:"
                      "[{}] modify sotrage failed. cause: {}".format(resource["log_stream_id"], e))
            raise<|MERGE_RESOLUTION|>--- conflicted
+++ resolved
@@ -25,9 +25,6 @@
         id = 'log_group_id'
         tags = "tag"
         tag_resource_type = 'lts-stream'
-
-
-<<<<<<< HEAD
 
     def get_resources(self, resource_ids):
         client = self.get_client()
@@ -62,8 +59,6 @@
                  " in total. ".format(str(len(streams))))
         return streams
 
-=======
->>>>>>> 5259f80f
 Stream.filter_registry.register('streams-storage-enabled', LtsStreamStorageEnabledFilter)
 Stream.filter_registry.register('streams-storage-enabled-for-schedule',
                                 LtsStreamStorageEnabledFilterForSchedule)
@@ -80,11 +75,7 @@
             request = UpdateLogStreamRequest()
             request.log_group_id = resource["log_group_id"]
             request.log_stream_id = resource["log_stream_id"]
-<<<<<<< HEAD
-            request.body = UpdateLogStreamParamre(
-=======
             request.body = UpdateLogStreamParams(
->>>>>>> 5259f80f
                 whether_log_storage=False
             )
             log.info("[actions]-[disable-stream-storage]: The resource:[stream] with"
