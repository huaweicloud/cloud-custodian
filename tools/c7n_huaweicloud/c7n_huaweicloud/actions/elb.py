# Copyright The Cloud Custodian Authors.
# SPDX-License-Identifier: Apache-2.0

from functools import wraps
import logging

from c7n_huaweicloud.actions.base import HuaweiCloudBaseAction
from c7n_huaweicloud.resources.transfer import LtsCreateTransferLog
from huaweicloudsdkcore.exceptions import exceptions
from huaweicloudsdkeip.v3 import DisassociatePublicipsRequest
from huaweicloudsdkelb.v3 import (DeleteLoadBalancerCascadeRequest,
                                  DeleteLoadBalancerCascadeRequestBody,
                                  DeleteLoadBalancerCascadeOption, CreateLogtankOption,
                                  CreateLogtankRequestBody, CreateLogtankRequest,
                                  UpdateLoadBalancerRequest, UpdateLoadBalancerRequestBody,
                                  DeleteListenerForceRequest, DeletePoolCascadeRequest,
                                  UpdateListenerRequest, UpdateListenerRequestBody,
                                  UpdateListenerOption, UpdateListenerIpGroupOption,
                                  CreateL7PolicyRequest, CreateL7PolicyRequestBody,
                                  CreateL7PolicyOption, ListListenersRequest,
                                  ListIpGroupsRequest)
from huaweicloudsdkgeip.v3 import DisassociateInstanceRequest
from huaweicloudsdklts.v2 import CreateTransferRequestBodyLogTransferInfo, TransferDetail, \
    CreateTransferRequestBodyLogStreams, CreateTransferRequestBody, CreateTransferRequest, \
    ListLogGroupsRequest, ListLogStreamRequest

from c7n.utils import type_schema, local_session

log = logging.getLogger("custodian.huaweicloud.resources.elb")


def wrap_perform_action_log(resource_name):
    """Decorator to wrap the perform_action method for logging and error handling."""

    def decorator(func):
        @wraps(func)
        def wrapper(*args, **kwargs):
            try:
                result = func(*args, **kwargs)
                log.info(
                    f"[actions]-[{args[0].data.get('type', 'UnknownAction')}] "
                    f"Success to deal resource[{resource_name}] with id:[{args[1]['id']}]. "
                )
                return result
            except exceptions.SdkException as e:
                log.error(
                    f"[actions]-[{args[0].data.get('type', 'UnknownAction')}] "
                    f"Failed to deal resource[{resource_name}] with id:[{args[1]['id']}]. "
                    f"Exception: {e}"
                )
        return wrapper
    return decorator


class LoadbalancerDeleteAction(HuaweiCloudBaseAction):
    """Delete ELB Loadbalancers.

    :Example:

    .. code-block:: yaml

        policies:
          - name: delete-public-loadbalancers
            filters:
              - type: publicip-count
                count: 0
                op: gt
            actions:
              - type: delete
    """

    schema = type_schema("delete")

    @wrap_perform_action_log("huaweicloud.elb-loadbalancer")
    def perform_action(self, resource):
        client = self.manager.get_client()
        request = DeleteLoadBalancerCascadeRequest(loadbalancer_id=resource["id"])
        request.body = DeleteLoadBalancerCascadeRequestBody()
        request.body.loadbalancer = (
            DeleteLoadBalancerCascadeOption(unbounded_pool=True, public_ip=False))
        client.delete_load_balancer_cascade(request)


class LoadbalancerUnbindPublicipsAction(HuaweiCloudBaseAction):
    """Unbind all public IP of loadbalancers.

    :Example:

    .. code-block:: yaml

        policies:
          - name: unbind-publicips-from-loadbalancers
            resource: huaweicloud.elb-loadbalancer
            filters:
              - type: publicip-count
                count: 0
                op: gt
            actions:
              - type: unbind-publicips
    """

    schema = type_schema(type_name="unbind-publicips",
                         publicip_types={'type': 'array'})

    @wrap_perform_action_log("huaweicloud.elb-loadbalancer")
    def perform_action(self, resource):
        loadbalancer_id = resource['id']

        publicip_types = self.data.get("publicip_types")
        if not publicip_types or len(publicip_types) == 0:
            publicip_types = ['eip', 'ipv6_bandwidth', 'global_eip']

        eip_count = len(resource['eips']) if resource['eips'] else 0
        geip_count = len(resource['global_eips']) \
            if 'global_eips' in resource and resource['global_eips'] else 0

        # unbind public ipv6
        if 'ipv6_bandwidth' in publicip_types and eip_count > 0:
            elb_client = self.manager.get_client()
            for eip in resource['eips']:
                if eip['ip_version'] == 6:
                    request = UpdateLoadBalancerRequest(loadbalancer_id=loadbalancer_id)
                    request.body = UpdateLoadBalancerRequestBody()
                    request.body.loadbalancer = {'ipv6_bandwidth': None}
                    elb_client.update_load_balancer(request)
                    log.info(
                        f"[actions]-[{self.data.get('type', 'UnknownAction')}] "
                        f"The resource[huaweicloud.elb-loadbalancer] with id:[{loadbalancer_id}] "
                        f"is unbinded ipv6 eip: {eip['eip_address']} successfully."
                    )

        # unbind public ipv4
        if 'eip' in publicip_types and eip_count > 0:
            eip_client = local_session(self.manager.session_factory).client('eip')
            for eip in resource['eips']:
                if eip['ip_version'] == 4:
                    request = DisassociatePublicipsRequest(publicip_id=eip['eip_id'])
                    eip_client.disassociate_publicips(request)
                    log.info(
                        f"[actions]-[{self.data.get('type', 'UnknownAction')}] "
                        f"The resource[huaweicloud.elb-loadbalancer] with id:[{loadbalancer_id}] "
                        f"is unbinded ipv4 eip: {eip['eip_address']} successfully."
                    )

        # unbind geip
        if 'global_eip' in publicip_types and geip_count > 0:
            geip_client = local_session(self.manager.session_factory).client('geip')
            for geip in resource['global_eips']:
                request = DisassociateInstanceRequest(global_eip_id=geip['global_eip_id'])
                geip_client.disassociate_instance(request)
                log.info(
                    f"[actions]-[{self.data.get('type', 'UnknownAction')}] "
                    f"The resource[huaweicloud.elb-loadbalancer] with id:[{loadbalancer_id}] "
                    f"is unbinded global eip: {geip['eip_address']} successfully."
                )


class LoadbalancerEnableLoggingAction(HuaweiCloudBaseAction):
    """Enable logging for loadbalancers.

    :Example:

    .. code-block:: yaml

        policies:
          - name: enable-logging-for-loadbalancers
            filters:
              - type: is-not-logging
            actions:
              - type: enable-logging
                log_group_name: "{my-log-group}  # Replace with your log group name"
                log_topic_name: "{my-log-topic}  # Replace with your log topic name"
    """

    schema = type_schema(type_name="enable-logging",
                         log_group_id={'type': 'string'},
                         log_group_name={'type': 'string'},
                         log_topic_id={'type': 'string'},
                         log_topic_name={'type': 'string'})

    @wrap_perform_action_log("huaweicloud.elb-loadbalancer")
    def perform_action(self, resource):
        loadbalancer_id = resource['id']
        log_group_id = self.data.get("log_group_id")
        log_topic_id = self.data.get("log_topic_id")
        log_group_name = self.data.get("log_group_name")
        log_topic_name = self.data.get("log_topic_name")

        if not log_group_id and not log_group_name:
            log.error(
                f"[actions]-[{self.data.get('type', 'UnknownAction')}] "
                "log_group_id or log_group_name must be provided "
                "in the policy action type 'enable-logging'."
            )
            raise Exception("log_group_id or log_group_name must be provided"
                            " in the policy action type 'enable-logging'.")
        if not log_topic_id and not log_topic_name:
            log.error(
                f"[actions]-[{self.data.get('type', 'UnknownAction')}] "
                "log_topic_id or log_topic_name must be provided "
                "in the policy action type 'enable-logging'.")
            raise Exception("log_topic_id or log_topic_name must be provided"
                            " in the policy action type 'enable-logging'.")

        lts_client = local_session(self.manager.session_factory).client('lts-stream')
        log_group_response = lts_client.list_log_groups(ListLogGroupsRequest())
        resp_log_group_id = None
        if log_group_id:
            for group in log_group_response.log_groups:
                if group.log_group_id == log_group_id:
                    if log_group_name and group.log_group_name != log_group_name:
                        log.error(
                            f"[actions]-[{self.data.get('type', 'UnknownAction')}] "
                            f"Log group name '{log_group_name}' does not"
                            f" match log group id '{log_group_id}'"
                        )
                        raise Exception(
                            f"Log group name '{log_group_name}' "
                            f"does not match log group id '{log_group_id}'"
                        )
                    resp_log_group_id = group.log_group_id
                    break
            if not resp_log_group_id:
                log.error(
                    f"[actions]-[{self.data.get('type', 'UnknownAction')}] "
                    f"Log group with specified log_group_id='{log_group_id}' not found."
                )
                raise Exception(
                    f"Log group with specified log_group_id='{log_group_id}' not found."
                )
        elif log_group_name:
            for group in log_group_response.log_groups:
                if group.log_group_name == log_group_name:
                    resp_log_group_id = group.log_group_id
                    break
<<<<<<< HEAD
            if not resp_log_group_id:
                log.error(
                    f"[actions]-[{self.data.get('type', 'UnknownAction')}] "
                    f"Log group with specified log_group_name='{log_group_name}' not found."
                )
                raise Exception(
                    f"Log group with specified log_group_name='{log_group_name}' not found."
                )
=======
        if not resp_log_group_id:
            log.error(
                f"[actions]-[{self.data.get('type', 'UnknownAction')}] "
                "Log group with specified 'log_group_name' or 'log_group_id' not found."
            )
            raise Exception("Log group with specified"
                " 'log_group_name' or 'log_group_id' not found.")
>>>>>>> 044064b2

        log_stream_response = lts_client.list_log_stream(
            ListLogStreamRequest(log_group_id=resp_log_group_id)
        )
        resp_log_stream_id = None
        if log_topic_id:
            for topic in log_stream_response.log_streams:
                if topic.log_stream_id == log_topic_id:
                    if log_topic_name and topic.log_stream_name != log_topic_name:
                        log.error(
                            f"[actions]-[{self.data.get('type', 'UnknownAction')}] "
                            f"Log topic name '{log_topic_name}' does not match "
                            f"log topic id '{log_topic_id}'"
                        )
                        raise Exception(
                            f"Log topic name '{log_topic_name}' does not match "
                            f"log topic id '{log_topic_id}'"
                        )
                    resp_log_stream_id = topic.log_stream_id
                    break
            if not resp_log_stream_id:
                log.error(
                    f"[actions]-[{self.data.get('type', 'UnknownAction')}] "
                    f"Log topic with specified log_topic_id='{log_topic_id}' not found."
                )
                raise Exception(
                    f"Log topic with specified 'log_topic_id'='{log_topic_id}' not found."
                )
        elif log_topic_name:
            for topic in log_stream_response.log_streams:
                if topic.log_stream_name == log_topic_name:
                    resp_log_stream_id = topic.log_stream_id
                    break
<<<<<<< HEAD
            if not resp_log_stream_id:
                log.error(
                    f"[actions]-[{self.data.get('type', 'UnknownAction')}] "
                    f"Log topic with specified log_topic_name='{log_topic_name}' not found."
                )
                raise Exception(
                    f"Log topic with specified 'log_topic_name'='{log_topic_name}' not found."
                )
=======
        if not resp_log_stream_id:
            log.error(
                f"[actions]-[{self.data.get('type', 'UnknownAction')}] "
                "Log topic with specified 'log_topic_name' or 'log_topic_id' not found."
            )
            raise Exception(
                "Log topic with specified 'log_topic_name' or 'log_topic_id' not found."
            )
>>>>>>> 044064b2

        client = self.manager.get_client()
        logtank = CreateLogtankOption(loadbalancer_id=loadbalancer_id,
                                      log_group_id=resp_log_group_id,
                                      log_topic_id=resp_log_stream_id)
        request = CreateLogtankRequest(CreateLogtankRequestBody(logtank))
        client.create_logtank(request)
        resource['log_group_id'] = resp_log_group_id
        resource['log_topic_id'] = resp_log_stream_id


class LoadbalancerCreateLTSLogTransferAction(LtsCreateTransferLog):
    """Enable logging transfer for loadbalancers.

    :Example:

    .. code-block:: yaml

        policies:
          - name: enable-lts-log-transfer-for-loadbalancers
            resource: huaweicloud.elb-loadbalancer
            filters:
              - type: is-logging
              - type: is-not-lts-log-transfer
            actions:
              - type: create-lts-log-transfer
                log_transfer_type: "OBS"
                log_transfer_mode: "cycle"
                log_transfer_status: "ENABLE"
                log_storage_format: "JSON"
                obs_period: 2
                obs_period_unit: "min"
                obs_bucket_name: "{my_obs_bucket_name   # Replace with your OBS bucket name}"
    """

    schema = type_schema(type_name="create-lts-log-transfer",
                         rinherit=LtsCreateTransferLog.schema,
                         exclude=['log_group_id', 'log_streams'],
                         required=['obs_bucket_name'])

    def process(self, resources):
        if "log_transfer_type" not in self.data or not self.data["log_transfer_type"]:
            self.data["log_transfer_type"] = "OBS"
        if "log_transfer_mode" not in self.data or not self.data["log_transfer_mode"]:
            self.data["log_transfer_mode"] = "cycle"
        if "log_transfer_status" not in self.data or not self.data["log_transfer_status"]:
            self.data["log_transfer_status"] = "ENABLE"
        if "log_storage_format" not in self.data or not self.data["log_storage_format"]:
            self.data["log_storage_format"] = "JSON"
        if "obs_period" not in self.data or not self.data["obs_period"]:
            self.data["obs_period"] = 2
        if "obs_period_unit" not in self.data or not self.data["obs_period_unit"]:
            self.data["obs_period_unit"] = "min"

        log_topic_id_set = []
        for resource in resources:
            log_group_id = resource['log_group_id']
            log_topic_id = resource['log_topic_id']
            if log_topic_id in log_topic_id_set:
                continue
            self.data["log_group_id"] = log_group_id
            self.data["log_streams"] = [log_topic_id]
            self.perform_action(resource)
            log_topic_id_set.append(log_topic_id)
        return super().process_result(resources)

    @wrap_perform_action_log("huaweicloud.elb-loadbalancer")
    def perform_action(self, resource):
        client = local_session(self.manager.session_factory).client("lts-transfer")
        request = CreateTransferRequest()
        logTransferDetailLogTransferInfo = TransferDetail(
            obs_period=self.data.get('obs_period'),
            obs_period_unit=self.data.get('obs_period_unit'),
            obs_bucket_name=self.data.get('obs_bucket_name')
        )
        logTransferInfobody = CreateTransferRequestBodyLogTransferInfo(
            log_transfer_type=self.data.get('log_transfer_type'),
            log_transfer_mode=self.data.get('log_transfer_mode'),
            log_storage_format=self.data.get('log_storage_format'),
            log_transfer_status=self.data.get('log_transfer_status'),
            log_transfer_detail=logTransferDetailLogTransferInfo
        )
        listLogStreamsbody = []
        for log_stream_id in self.data.get("log_streams"):
            listLogStreamsbody.append(CreateTransferRequestBodyLogStreams(
                log_stream_id=log_stream_id
            ))
        request.body = CreateTransferRequestBody(
            log_transfer_info=logTransferInfobody,
            log_streams=listLogStreamsbody,
            log_group_id=self.data.get("log_group_id"),
        )
        client.create_transfer(request)


class ListenerDeleteAction(HuaweiCloudBaseAction):
    """Delete ELB Listeners.

    :Example:

    .. code-block:: yaml

        policies:
          - name: ensure-elb-https-only
            resource: huaweicloud.elb-listener
            filters:
              - type: value
                key: protocol
                value: "HTTPS"
                op: ne
            actions:
              - type: delete
    """

    schema = type_schema(type_name="delete",
                         loadbalancers={'type': 'array'})

    @wrap_perform_action_log("huaweicloud.elb-listener")
    def perform_action(self, resource):
        lb_from_schema = self.data.get("loadbalancers")
        if (lb_from_schema and len(lb_from_schema) > 0
                and resource['loadbalancers'][0]['id'] not in lb_from_schema):
            return

        client = self.manager.get_client()

        if ('default_pool_id' in resource and resource['default_pool_id'] and
                len(resource['default_pool_id']) > 0):
<<<<<<< HEAD
            try:
                pool_request = DeletePoolCascadeRequest(pool_id=resource['default_pool_id'])
                client.delete_pool_cascade(pool_request)
                log.info(
                    f"[actions]-[{self.data.get('type', 'UnknownAction')}] "
                    f"Successfully deleted listener default pool: {resource['default_pool_id']}"
                )
            except exceptions.SdkException as e:
                log.warning(
                    (
                        f"[actions]-[{self.data.get('type', 'UnknownAction')}] "
                        f"Failed to delete listener default pool: {resource['default_pool_id']}, "
                        f"error: {str(e)}"
                    )
                )
=======
            pool_request = DeletePoolCascadeRequest(pool_id=resource['default_pool_id'])
            client.delete_pool_cascade(pool_request)
            log.info(
                f"[actions]-[{self.data.get('type', 'UnknownAction')}] "
                f"Successfully deleted listener default pool: {resource['default_pool_id']}"
            )
>>>>>>> 044064b2

        request = DeleteListenerForceRequest(listener_id=resource["id"])
        client.delete_listener_force(request)


class ListenerSetAclIpgroupAction(HuaweiCloudBaseAction):
    """Enable Ipgroup for ELB Listeners.

    :Example:

    .. code-block:: yaml

        policies:
          - name: set-acl-ipgroup-for-listeners
            resource: huaweicloud.elb-listener
            filters:
              - not:
                - type: attributes
                  key: ipgroup.enable_ipgroup
                  value: true
                - type: attributes
                  key: ipgroup.type
                  value: "white"
            actions:
              - type: set-acl-ipgroup
                ipgroup_name: ["my-ipgroup"]
                ipgroup_type: white
    """

    schema = type_schema(type_name="set-acl-ipgroup",
                         ipgroup_id={'type': 'array'},
                         ipgroup_name={'type': 'array'},
                         enable={'type': 'boolean', 'default': True},
                         ipgroup_type={'type': 'string', 'enum': ['white', 'black']},
                         required=['ipgroup_type'])

    @wrap_perform_action_log("huaweicloud.elb-listener")
    def perform_action(self, resource):
        ipgroup_id = ",".join(self.data.get("ipgroup_id")) if self.data.get("ipgroup_id") else None
        ipgroup_name = (
            ",".join(self.data.get("ipgroup_name"))
            if self.data.get("ipgroup_name") else None
        )
        enable = self.data.get("enable")
        ipgroup_type = self.data.get("ipgroup_type")

        if (
            (not ipgroup_id or len(ipgroup_id) == 0)
            and (not ipgroup_name or len(ipgroup_name) == 0)
        ):
            log.error(
                f"[actions]-[{self.data.get('type', 'UnknownAction')}] "
                "Either 'ipgroup_id' or 'ipgroup_name' must be provided.")
            raise Exception("Either 'ipgroup_id' or 'ipgroup_name' must be provided.")

        client = self.manager.get_client()
        ipgroup_request = ListIpGroupsRequest(
            enterprise_project_id=["all_granted_eps"],
            name=[ipgroup_name] if ipgroup_name else None,
            id=[ipgroup_id] if ipgroup_id else None,
        )
        ipgroup_response = client.list_ip_groups(ipgroup_request)
        if not ipgroup_response.ipgroups or len(ipgroup_response.ipgroups) == 0:
            log.error(
                f"[actions]-[{self.data.get('type', 'UnknownAction')}] "
                f"No ip_groups found for name: {ipgroup_name} or id: {ipgroup_id}"
            )
            raise Exception(f"No ip_groups found for name: {ipgroup_name} or id: {ipgroup_id}")
        ipgroup_ids = [ipgroup.id for ipgroup in ipgroup_response.ipgroups]
        ipgroup_ids_str = ",".join(ipgroup_ids)

        request = UpdateListenerRequest(listener_id=resource["id"])
        request.body = UpdateListenerRequestBody()
        request.body.listener = UpdateListenerOption()
        request.body.listener.ipgroup = UpdateListenerIpGroupOption(
            ipgroup_id=ipgroup_ids_str, enable_ipgroup=enable, type=ipgroup_type)
        client.update_listener(request)


class ListenerRedirectAction(HuaweiCloudBaseAction):
    """Set redirect to HTTPS listener for HTTP Listeners.
    Note: Only support HTTP to HTTPS redirection.

    :Example:

    .. code-block:: yaml

        policies:
          - name: redirect-to-https-listener
            resource: huaweicloud.elb-listener
            filters:
              - not:
                - type: is-redirect-to-https-listener
            actions:
              - type: redirect-to-https-listener
                name: my-https-listener
    """

    schema = type_schema(type_name="redirect-to-https-listener",
                         id={'type': 'string'},
                         name={'type': 'string'},
                         port={'type': 'number', 'minimum': 0})

    @wrap_perform_action_log("huaweicloud.elb-listener")
    def perform_action(self, resource):
        if resource['protocol'] != 'HTTP':
            return
        redirect_listener_id = self.data.get('id', None)
        name = self.data.get('name', None)
        port = self.data.get('port', None)
        listener_id = resource['id']

        client = self.manager.get_client()
        # List all listeners by the given parameters
        request = ListListenersRequest(
            enterprise_project_id=["all_granted_eps"],
            id=[redirect_listener_id] if redirect_listener_id else None,
            name=[name] if name else None,
            protocol=['HTTPS'],
            protocol_port=[port] if port is not None else None
        )
        response = client.list_listeners(request)
        if not response.listeners or len(response.listeners) == 0:
            log.error(
                f"[actions]-[{self.data.get('type', 'UnknownAction')}] "
                f"No listeners found for id: {redirect_listener_id}, "
                f"name: {name}, protocol: HTTPS, port: {port}"
            )
            raise Exception(f"No listeners found for id: {redirect_listener_id}, "
                            f"name: {name}, protocol: HTTPS, port: {port}")
        listener = response.listeners[0]
        redirect_listener_id = listener.id
        request = CreateL7PolicyRequest(
            body=CreateL7PolicyRequestBody(
                l7policy=CreateL7PolicyOption(
                    action='REDIRECT_TO_LISTENER',
                    listener_id=listener_id,
                    redirect_listener_id=redirect_listener_id
                )
            )
        )
        client.create_l7_policy(request)<|MERGE_RESOLUTION|>--- conflicted
+++ resolved
@@ -233,7 +233,6 @@
                 if group.log_group_name == log_group_name:
                     resp_log_group_id = group.log_group_id
                     break
-<<<<<<< HEAD
             if not resp_log_group_id:
                 log.error(
                     f"[actions]-[{self.data.get('type', 'UnknownAction')}] "
@@ -242,15 +241,6 @@
                 raise Exception(
                     f"Log group with specified log_group_name='{log_group_name}' not found."
                 )
-=======
-        if not resp_log_group_id:
-            log.error(
-                f"[actions]-[{self.data.get('type', 'UnknownAction')}] "
-                "Log group with specified 'log_group_name' or 'log_group_id' not found."
-            )
-            raise Exception("Log group with specified"
-                " 'log_group_name' or 'log_group_id' not found.")
->>>>>>> 044064b2
 
         log_stream_response = lts_client.list_log_stream(
             ListLogStreamRequest(log_group_id=resp_log_group_id)
@@ -284,7 +274,6 @@
                 if topic.log_stream_name == log_topic_name:
                     resp_log_stream_id = topic.log_stream_id
                     break
-<<<<<<< HEAD
             if not resp_log_stream_id:
                 log.error(
                     f"[actions]-[{self.data.get('type', 'UnknownAction')}] "
@@ -293,16 +282,6 @@
                 raise Exception(
                     f"Log topic with specified 'log_topic_name'='{log_topic_name}' not found."
                 )
-=======
-        if not resp_log_stream_id:
-            log.error(
-                f"[actions]-[{self.data.get('type', 'UnknownAction')}] "
-                "Log topic with specified 'log_topic_name' or 'log_topic_id' not found."
-            )
-            raise Exception(
-                "Log topic with specified 'log_topic_name' or 'log_topic_id' not found."
-            )
->>>>>>> 044064b2
 
         client = self.manager.get_client()
         logtank = CreateLogtankOption(loadbalancer_id=loadbalancer_id,
@@ -431,7 +410,6 @@
 
         if ('default_pool_id' in resource and resource['default_pool_id'] and
                 len(resource['default_pool_id']) > 0):
-<<<<<<< HEAD
             try:
                 pool_request = DeletePoolCascadeRequest(pool_id=resource['default_pool_id'])
                 client.delete_pool_cascade(pool_request)
@@ -447,14 +425,6 @@
                         f"error: {str(e)}"
                     )
                 )
-=======
-            pool_request = DeletePoolCascadeRequest(pool_id=resource['default_pool_id'])
-            client.delete_pool_cascade(pool_request)
-            log.info(
-                f"[actions]-[{self.data.get('type', 'UnknownAction')}] "
-                f"Successfully deleted listener default pool: {resource['default_pool_id']}"
-            )
->>>>>>> 044064b2
 
         request = DeleteListenerForceRequest(listener_id=resource["id"])
         client.delete_listener_force(request)
@@ -501,10 +471,8 @@
         enable = self.data.get("enable")
         ipgroup_type = self.data.get("ipgroup_type")
 
-        if (
-            (not ipgroup_id or len(ipgroup_id) == 0)
-            and (not ipgroup_name or len(ipgroup_name) == 0)
-        ):
+        if (not ipgroup_id or len(ipgroup_id) == 0) \
+            and (not ipgroup_name or len(ipgroup_name) == 0):
             log.error(
                 f"[actions]-[{self.data.get('type', 'UnknownAction')}] "
                 "Either 'ipgroup_id' or 'ipgroup_name' must be provided.")
