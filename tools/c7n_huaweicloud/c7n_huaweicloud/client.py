# Copyright The Cloud Custodian Authors.
# SPDX-License-Identifier: Apache-2.0

import logging
import os
import sys

from huaweicloudsdkconfig.v1 import ConfigClient, ShowTrackerConfigRequest
from huaweicloudsdkconfig.v1.region.config_region import ConfigRegion
from huaweicloudsdkcore.auth.credentials import BasicCredentials, GlobalCredentials
from huaweicloudsdkecs.v2 import EcsClient, ListServersDetailsRequest
from huaweicloudsdkecs.v2.region.ecs_region import EcsRegion
from huaweicloudsdkevs.v2 import EvsClient, ListVolumesRequest
from huaweicloudsdkevs.v2.region.evs_region import EvsRegion
from huaweicloudsdkiam.v3 import IamClient
from huaweicloudsdkiam.v3.region.iam_region import IamRegion
from huaweicloudsdkvpc.v2 import ListSecurityGroupsRequest
from huaweicloudsdkvpc.v2.vpc_client import VpcClient as VpcClientV2
from huaweicloudsdkvpc.v3.region.vpc_region import VpcRegion
from huaweicloudsdkvpc.v3.vpc_client import VpcClient as VpcClientV3
from huaweicloudsdkfunctiongraph.v2 import FunctionGraphClient, ListFunctionsRequest
from huaweicloudsdkfunctiongraph.v2.region.functiongraph_region import FunctionGraphRegion
from huaweicloudsdktms.v1 import TmsClient
from huaweicloudsdktms.v1.region.tms_region import TmsRegion
from huaweicloudsdklts.v2 import LtsClient, ListTransfersRequest
from huaweicloudsdklts.v2.region.lts_region import LtsRegion
from huaweicloudsdkdeh.v1 import DeHClient, ListDedicatedHostsRequest
from huaweicloudsdkdeh.v1.region.deh_region import DeHRegion
from huaweicloudsdkobs.v1.region.obs_region import ObsRegion
from obs import ObsClient
from huaweicloudsdkces.v2 import CesClient, ListAlarmRulesRequest
from huaweicloudsdkces.v2.region.ces_region import CesRegion
from huaweicloudsdkkms.v2 import KmsClient, ListKeysRequest, ListKeysRequestBody
from huaweicloudsdkkms.v2.region.kms_region import KmsRegion
from huaweicloudsdkeg.v1 import EgClient
from huaweicloudsdkeg.v1.region.eg_region import EgRegion
from huaweicloudsdkelb.v3.region.elb_region import ElbRegion
from huaweicloudsdkelb.v3 import ElbClient, ListLoadBalancersRequest, ListListenersRequest
from huaweicloudsdkeip.v3.region.eip_region import EipRegion
from huaweicloudsdkeip.v3 import EipClient
from huaweicloudsdkgeip.v3.region.geip_region import GeipRegion
from huaweicloudsdkgeip.v3 import GeipClient
from huaweicloudsdkims.v2.region.ims_region import ImsRegion
from huaweicloudsdkims.v2 import ImsClient, ListImagesRequest
from huaweicloudsdkcbr.v1.region.cbr_region import CbrRegion
from huaweicloudsdkcbr.v1 import CbrClient
from huaweicloudsdksmn.v2.region.smn_region import SmnRegion
from huaweicloudsdksmn.v2 import SmnClient, ListTopicsRequest
from huaweicloudsdknat.v2.region.nat_region import NatRegion
from huaweicloudsdknat.v2 import ListNatGatewaysRequest, NatClient, \
    ListNatGatewaySnatRulesRequest, ListNatGatewayDnatRulesRequest
from huaweicloudsdkcts.v3 import CtsClient, ListTrackersRequest, ListNotificationsRequest
from huaweicloudsdkcts.v3.region.cts_region import CtsRegion
from huaweicloudsdkcbr.v1 import ListBackupsRequest, ListVaultRequest
<<<<<<< HEAD
from huaweicloudsdkorganizations.v1 import OrganizationsClient, ListAccountsRequest, \
    ListOrganizationalUnitsRequest, ListPoliciesRequest
from huaweicloudsdkorganizations.v1.region.organizations_region import OrganizationsRegion

=======
from huaweicloudsdksfsturbo.v1 import SFSTurboClient, ListSharesRequest
from huaweicloudsdksfsturbo.v1.region.sfsturbo_region import SFSTurboRegion
>>>>>>> 7b05f2dd

log = logging.getLogger('custodian.huaweicloud.client')


class Session:
    """Session"""

    def __init__(self, options=None):
        self.region = os.getenv('HUAWEI_DEFAULT_REGION')
        self.token = None
        if not self.region:
            log.error('No default region set. Specify a default via HUAWEI_DEFAULT_REGION')
            sys.exit(1)

        if options is not None:
            self.ak = options.get('SecurityAccessKey')
            self.sk = options.get('SecuritySecretKey')
            self.token = options.get('SecurityToken')
        self.ak = os.getenv('HUAWEI_ACCESS_KEY_ID') or self.ak
        if self.ak is None:
            log.error('No access key id set. '
                      'Specify a default via HUAWEI_ACCESS_KEY_ID or context')
            sys.exit(1)

        self.sk = os.getenv('HUAWEI_SECRET_ACCESS_KEY') or self.sk
        if self.sk is None:
            log.error('No secret access key set. '
                      'Specify a default via HUAWEI_SECRET_ACCESS_KEY or context')
            sys.exit(1)

    def client(self, service):
        credentials = BasicCredentials(self.ak, self.sk, os.getenv('HUAWEI_PROJECT_ID')) \
            .with_security_token(self.token)
        globalCredentials = GlobalCredentials(self.ak, self.sk).with_security_token(self.token)
        if service == 'vpc':
            client = VpcClientV3.new_builder() \
                .with_credentials(credentials) \
                .with_region(VpcRegion.value_of(self.region)) \
                .build()
        elif service == 'vpc_v2':
            client = VpcClientV2.new_builder() \
                .with_credentials(credentials) \
                .with_region(VpcRegion.value_of(self.region)) \
                .build()
        elif service == 'ecs':
            client = EcsClient.new_builder() \
                .with_credentials(credentials) \
                .with_region(EcsRegion.value_of(self.region)) \
                .build()
        elif service == 'evs':
            client = EvsClient.new_builder() \
                .with_credentials(credentials) \
                .with_region(EvsRegion.value_of(self.region)) \
                .build()
        elif service == 'lts-transfer':
            client = LtsClient.new_builder() \
                .with_credentials(credentials) \
                .with_region(LtsRegion.value_of(self.region)) \
                .build()
        elif service == 'tms':
            client = TmsClient.new_builder() \
                .with_credentials(globalCredentials) \
                .with_region(TmsRegion.value_of("cn-north-4")) \
                .build()
        elif service == 'cbr':
            client = CbrClient.new_builder() \
                .with_credentials(credentials) \
                .with_region(CbrRegion.value_of(self.region)) \
                .build()
        elif service == 'iam':
            client = IamClient.new_builder() \
                .with_credentials(globalCredentials) \
                .with_region(IamRegion.value_of(self.region)) \
                .build()
        elif service == 'config':
            client = ConfigClient.new_builder() \
                .with_credentials(globalCredentials) \
                .with_region(ConfigRegion.value_of("cn-north-4")) \
                .build()
        elif service == 'deh':
            client = DeHClient.new_builder() \
                .with_credentials(credentials) \
                .with_region(DeHRegion.value_of(self.region)) \
                .build()
        elif service == "obs":
            client = ObsClient(access_key_id=self.ak, secret_access_key=self.sk,
                                server=ObsRegion.value_of(self.region).endpoint)
        elif service == 'ces':
            client = CesClient.new_builder() \
                .with_credentials(credentials) \
                .with_region(CesRegion.value_of(self.region)) \
                .build()
        elif service == 'smn':
            client = SmnClient.new_builder() \
                .with_credentials(credentials) \
                .with_region(SmnRegion.value_of(self.region)) \
                .build()
        elif service == 'kms':
            client = KmsClient.new_builder() \
                .with_credentials(credentials) \
                .with_region(KmsRegion.value_of(self.region)) \
                .build()
        elif service == 'functiongraph':
            client = FunctionGraphClient.new_builder() \
                .with_credentials(credentials) \
                .with_region(FunctionGraphRegion.value_of(self.region)) \
                .build()
        elif service == 'eg':
            client = EgClient.new_builder() \
                .with_credentials(credentials) \
                .with_region(EgRegion.value_of(self.region)) \
                .build()
        elif service in ['elb_loadbalancer', 'elb_listener']:
            client = ElbClient.new_builder() \
                .with_credentials(credentials) \
                .with_region(ElbRegion.value_of(self.region)) \
                .build()
        elif service == 'eip':
            client = EipClient.new_builder() \
                .with_credentials(credentials) \
                .with_region(EipRegion.value_of(self.region)) \
                .build()
        elif service == 'geip':
            client = GeipClient.new_builder() \
                .with_credentials(credentials) \
                .with_region(GeipRegion.value_of(self.region)) \
                .build()
        elif service == 'ims':
            client = ImsClient.new_builder() \
                .with_credentials(credentials) \
                .with_region(ImsRegion.value_of(self.region)) \
                .build()
        elif service == 'cbr-backup' or service == 'cbr-vault' or service == 'cbr-policy':
            client = CbrClient.new_builder() \
                .with_credentials(credentials) \
                .with_region(CbrRegion.value_of(self.region)) \
                .build()
        elif service == 'smn':
            client = SmnClient.new_builder() \
                .with_credentials(credentials) \
                .with_region(SmnRegion.value_of(self.region)) \
                .build()
        elif service in ['nat_gateway', 'nat_snat_rule', 'nat_dnat_rule']:
            client = NatClient.new_builder() \
                .with_credentials(credentials) \
                .with_region(NatRegion.value_of(self.region)) \
                .build()
        elif service == 'cts-tracker':
            client = CtsClient.new_builder() \
                .with_credentials(credentials) \
                .with_region(CtsRegion.value_of(self.region)) \
                .build()
        elif service == 'cts-notification-smn':
            client = CtsClient.new_builder() \
                .with_credentials(credentials) \
                .with_region(CtsRegion.value_of(self.region)) \
                .build()
        elif service == 'cts-notification-func':
            client = CtsClient.new_builder() \
                .with_credentials(credentials) \
                .with_region(CtsRegion.value_of(self.region)) \
                .build()
<<<<<<< HEAD
        elif service in ['org-policy', 'org-unit', 'org-account']:
            globalCredentials = GlobalCredentials(self.ak, self.sk)
            client = OrganizationsClient.new_builder() \
                .with_credentials(globalCredentials) \
                .with_region(OrganizationsRegion.CN_NORTH_4) \
                .build()

=======
        elif service == "sfsturbo":
            client = SFSTurboClient.new_builder() \
                .with_credentials(credentials) \
                .with_region(SFSTurboRegion.value_of(self.region)) \
                .build()
        elif service == 'cbr':
            client = CbrClient.new_builder() \
                .with_credentials(credentials) \
                .with_region(CbrRegion.value_of(self.region)) \
                .build()
>>>>>>> 7b05f2dd
        return client

    def request(self, service):
        if service == 'vpc' or service == 'vpc_v2':
            request = ListSecurityGroupsRequest()
        elif service == 'evs':
            request = ListVolumesRequest()
        elif service == 'lts-transfer':
            request = ListTransfersRequest()
        elif service == 'config':
            request = ShowTrackerConfigRequest()
        elif service == 'ecs':
            request = ListServersDetailsRequest()
        elif service == 'deh':
            request = ListDedicatedHostsRequest()
        elif service == 'obs':
            request = True
        elif service == 'ces':
            request = ListAlarmRulesRequest()
        elif service == 'org-policy':
            request = ListPoliciesRequest()
        elif service == 'org-unit':
            request = ListOrganizationalUnitsRequest()
        elif service == 'org-account':
            request = ListAccountsRequest()

        elif service == 'kms':
            request = ListKeysRequest()
            request.body = ListKeysRequestBody(
                key_spec="ALL"
            )
        elif service == 'functiongraph':
            request = ListFunctionsRequest()
        elif service == 'elb_loadbalancer':
            request = ListLoadBalancersRequest()
        elif service == 'elb_listener':
            request = ListListenersRequest()
        elif service == 'ims':
            request = ListImagesRequest()
        elif service == 'smn':
            request = ListTopicsRequest()
        elif service == 'nat_gateway':
            request = ListNatGatewaysRequest()
        elif service == 'nat_snat_rule':
            request = ListNatGatewaySnatRulesRequest()
        elif service == 'nat_dnat_rule':
            request = ListNatGatewayDnatRulesRequest()
        elif service == 'cts-tracker':
            request = ListTrackersRequest()
        elif service == 'cts-notification-smn':
            request = ListNotificationsRequest()
            request.notification_type = "smn"
        elif service == 'cts-notification-func':
            request = ListNotificationsRequest()
            request.notification_type = "fun"
        elif service == 'cbr-backup':
            request = ListBackupsRequest()
        elif service == 'cbr-vault':
            request = ListVaultRequest()
        elif service == 'sfsturbo':
            request = ListSharesRequest()

        return request<|MERGE_RESOLUTION|>--- conflicted
+++ resolved
@@ -52,15 +52,12 @@
 from huaweicloudsdkcts.v3 import CtsClient, ListTrackersRequest, ListNotificationsRequest
 from huaweicloudsdkcts.v3.region.cts_region import CtsRegion
 from huaweicloudsdkcbr.v1 import ListBackupsRequest, ListVaultRequest
-<<<<<<< HEAD
+from huaweicloudsdksfsturbo.v1 import SFSTurboClient, ListSharesRequest
+from huaweicloudsdksfsturbo.v1.region.sfsturbo_region import SFSTurboRegion
 from huaweicloudsdkorganizations.v1 import OrganizationsClient, ListAccountsRequest, \
     ListOrganizationalUnitsRequest, ListPoliciesRequest
 from huaweicloudsdkorganizations.v1.region.organizations_region import OrganizationsRegion
 
-=======
-from huaweicloudsdksfsturbo.v1 import SFSTurboClient, ListSharesRequest
-from huaweicloudsdksfsturbo.v1.region.sfsturbo_region import SFSTurboRegion
->>>>>>> 7b05f2dd
 
 log = logging.getLogger('custodian.huaweicloud.client')
 
@@ -223,26 +220,22 @@
                 .with_credentials(credentials) \
                 .with_region(CtsRegion.value_of(self.region)) \
                 .build()
-<<<<<<< HEAD
+        elif service == "sfsturbo":
+            client = SFSTurboClient.new_builder() \
+                .with_credentials(credentials) \
+                .with_region(SFSTurboRegion.value_of(self.region)) \
+                .build()
+        elif service == 'cbr':
+            client = CbrClient.new_builder() \
+                .with_credentials(credentials) \
+                .with_region(CbrRegion.value_of(self.region)) \
+                .build()
         elif service in ['org-policy', 'org-unit', 'org-account']:
             globalCredentials = GlobalCredentials(self.ak, self.sk)
             client = OrganizationsClient.new_builder() \
                 .with_credentials(globalCredentials) \
                 .with_region(OrganizationsRegion.CN_NORTH_4) \
                 .build()
-
-=======
-        elif service == "sfsturbo":
-            client = SFSTurboClient.new_builder() \
-                .with_credentials(credentials) \
-                .with_region(SFSTurboRegion.value_of(self.region)) \
-                .build()
-        elif service == 'cbr':
-            client = CbrClient.new_builder() \
-                .with_credentials(credentials) \
-                .with_region(CbrRegion.value_of(self.region)) \
-                .build()
->>>>>>> 7b05f2dd
         return client
 
     def request(self, service):
