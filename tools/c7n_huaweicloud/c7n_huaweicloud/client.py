--- conflicted
+++ resolved
@@ -245,12 +245,10 @@
             request = ListNatGatewaySnatRulesRequest()
         elif service == 'nat_dnat_rule':
             request = ListNatGatewayDnatRulesRequest()
-<<<<<<< HEAD
         elif service == 'cbr-backup':
             request = ListBackupsRequest()
         elif service == 'cbr-vault':
             request = ListVaultRequest()
-=======
         elif service == 'cts-tracker':
             request = ListTrackersRequest()
         elif service == 'cts-notification-smn':
@@ -259,6 +257,5 @@
         elif service == 'cts-notification-func':
             request = ListNotificationsRequest()
             request.notification_type = "fun"
->>>>>>> c281652f
 
         return request