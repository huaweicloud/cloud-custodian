# Copyright The Cloud Custodian Authors.
# SPDX-License-Identifier: Apache-2.0

import logging
import os
import sys

from huaweicloudsdkconfig.v1 import ConfigClient, ShowTrackerConfigRequest
from huaweicloudsdkconfig.v1.region.config_region import ConfigRegion
from huaweicloudsdkcore.auth.credentials import BasicCredentials, GlobalCredentials
from huaweicloudsdkecs.v2 import EcsClient
from huaweicloudsdkecs.v2.region.ecs_region import EcsRegion
from huaweicloudsdkevs.v2 import EvsClient, ListVolumesRequest
from huaweicloudsdkevs.v2.region.evs_region import EvsRegion
from huaweicloudsdkiam.v3 import IamClient
from huaweicloudsdkiam.v3.region.iam_region import IamRegion
from huaweicloudsdkvpc.v2 import VpcClient, ListVpcsRequest
from huaweicloudsdkvpc.v2.region.vpc_region import VpcRegion
from huaweicloudsdktms.v1 import TmsClient
from huaweicloudsdktms.v1.region.tms_region import TmsRegion
<<<<<<< HEAD
from huaweicloudsdkelb.v3.region.elb_region import ElbRegion
from huaweicloudsdkelb.v3 import *
=======
from huaweicloudsdkdeh.v1 import DeHClient, ListDedicatedHostsRequest
from huaweicloudsdkdeh.v1.region.deh_region import DeHRegion
>>>>>>> 5e4fa919

log = logging.getLogger('custodian.huaweicloud.client')


class Session:
    """Session"""

    def __init__(self, options=None):
        self.region = os.getenv('HUAWEI_DEFAULT_REGION')
        if not self.region:
            log.error('No default region set. Specify a default via HUAWEI_DEFAULT_REGION')
            sys.exit(1)

        self.ak = os.getenv('HUAWEI_ACCESS_KEY_ID')
        if self.ak is None:
            log.error('No access key id set. Specify a default via HUAWEI_ACCESS_KEY_ID')
            sys.exit(1)

        self.sk = os.getenv('HUAWEI_SECRET_ACCESS_KEY')
        if self.sk is None:
            log.error('No secret access key set. Specify a default via HUAWEI_SECRET_ACCESS_KEY')
            sys.exit(1)

        self.tms_region = os.getenv('HUAWEI_DEFAULT_TMS_REGION')
        if not self.tms_region:
            self.tms_region = 'cn-north-4'

    def client(self, service):
        credentials = BasicCredentials(self.ak, self.sk, os.getenv('HUAWEI_PROJECT_ID'))
        if service == 'vpc':
            client = VpcClient.new_builder() \
                .with_credentials(credentials) \
                .with_region(VpcRegion.value_of(self.region)) \
                .build()
        elif service == 'ecs':
            client = EcsClient.new_builder() \
                .with_credentials(credentials) \
                .with_region(EcsRegion.value_of(self.region)) \
                .build()
        elif service == 'evs':
            client = EvsClient.new_builder() \
                .with_credentials(credentials) \
                .with_region(EvsRegion.value_of(self.region)) \
                .build()
        elif service == 'tms':
            globalCredentials = GlobalCredentials(self.ak, self.sk)
            client = TmsClient.new_builder() \
                .with_credentials(globalCredentials) \
                .with_region(TmsRegion.value_of(self.tms_region)) \
                .build()
        elif service == 'iam':
            globalCredentials = GlobalCredentials(self.ak, self.sk)
            client = IamClient.new_builder() \
                .with_credentials(globalCredentials) \
                .with_region(IamRegion.value_of(self.region)) \
                .build()
        elif service == 'config':
            globalCredentials = GlobalCredentials(self.ak, self.sk)
            client = ConfigClient.new_builder() \
                .with_credentials(globalCredentials) \
                .with_region(ConfigRegion.value_of(self.region)) \
                .build()
        elif service == 'deh':
            client = DeHClient.new_builder() \
                .with_credentials(credentials) \
                .with_region(DeHRegion.value_of(self.region)) \
                .build()
        elif service == 'elb':
            credentials = BasicCredentials(self.ak, self.sk)
            client = ElbClient.new_builder() \
                .with_credentials(credentials) \
                .with_region(ElbRegion.value_of(self.region)) \
                .build()

        return client

    def request(self, service, resource=None):
        if service == 'vpc':
            request = ListVpcsRequest()
        elif service == 'evs':
            request = ListVolumesRequest()
<<<<<<< HEAD
        elif service == 'elb':
            if resource == 'loadbalancer':
                request = ListLoadBalancersRequest()
            elif resource == 'listener':
                request = ListListenersRequest()
=======
        elif service == 'config':
            request = ShowTrackerConfigRequest()
        elif service == 'deh':
            request = ListDedicatedHostsRequest()
>>>>>>> 5e4fa919

        return request<|MERGE_RESOLUTION|>--- conflicted
+++ resolved
@@ -18,13 +18,10 @@
 from huaweicloudsdkvpc.v2.region.vpc_region import VpcRegion
 from huaweicloudsdktms.v1 import TmsClient
 from huaweicloudsdktms.v1.region.tms_region import TmsRegion
-<<<<<<< HEAD
+from huaweicloudsdkdeh.v1 import DeHClient, ListDedicatedHostsRequest
+from huaweicloudsdkdeh.v1.region.deh_region import DeHRegion
 from huaweicloudsdkelb.v3.region.elb_region import ElbRegion
 from huaweicloudsdkelb.v3 import *
-=======
-from huaweicloudsdkdeh.v1 import DeHClient, ListDedicatedHostsRequest
-from huaweicloudsdkdeh.v1.region.deh_region import DeHRegion
->>>>>>> 5e4fa919
 
 log = logging.getLogger('custodian.huaweicloud.client')
 
@@ -106,17 +103,14 @@
             request = ListVpcsRequest()
         elif service == 'evs':
             request = ListVolumesRequest()
-<<<<<<< HEAD
+        elif service == 'config':
+            request = ShowTrackerConfigRequest()
+        elif service == 'deh':
+            request = ListDedicatedHostsRequest()
         elif service == 'elb':
             if resource == 'loadbalancer':
                 request = ListLoadBalancersRequest()
             elif resource == 'listener':
                 request = ListListenersRequest()
-=======
-        elif service == 'config':
-            request = ShowTrackerConfigRequest()
-        elif service == 'deh':
-            request = ListDedicatedHostsRequest()
->>>>>>> 5e4fa919
 
         return request