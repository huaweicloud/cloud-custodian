# Copyright The Cloud Custodian Authors.
# SPDX-License-Identifier: Apache-2.0

import logging
import os
import sys

from huaweicloudsdkconfig.v1 import ConfigClient, ShowTrackerConfigRequest
from huaweicloudsdkconfig.v1.region.config_region import ConfigRegion
from huaweicloudsdkcore.auth.credentials import BasicCredentials, GlobalCredentials
from huaweicloudsdkcore.auth.provider import MetadataCredentialProvider
from huaweicloudsdkecs.v2 import EcsClient, ListServersDetailsRequest
from huaweicloudsdkecs.v2.region.ecs_region import EcsRegion
from huaweicloudsdkbms.v1 import BmsClient, ListBareMetalServerDetailsRequest
from huaweicloudsdkbms.v1.region.bms_region import BmsRegion
from huaweicloudsdkevs.v2 import EvsClient, ListVolumesRequest
from huaweicloudsdkevs.v2.region.evs_region import EvsRegion
from huaweicloudsdkiam.v5 import (
    IamClient as IamClientV5,
    ListUsersV5Request,
    ListPoliciesV5Request,
)
from huaweicloudsdkiam.v5.region import iam_region as iam_region_v5
from huaweicloudsdkiam.v3 import IamClient as IamClientV3
from huaweicloudsdkiam.v3.region.iam_region import IamRegion as iam_region_v3
from huaweicloudsdkvpc.v2 import ListSecurityGroupsRequest
from huaweicloudsdkvpc.v2.vpc_client import VpcClient as VpcClientV2
from huaweicloudsdkvpc.v3.region.vpc_region import VpcRegion
from huaweicloudsdkvpc.v3.vpc_client import VpcClient as VpcClientV3
from huaweicloudsdkfunctiongraph.v2 import FunctionGraphClient, ListFunctionsRequest
from huaweicloudsdkfunctiongraph.v2.region.functiongraph_region import (
    FunctionGraphRegion,
)
from huaweicloudsdktms.v1 import TmsClient
from huaweicloudsdktms.v1.region.tms_region import TmsRegion
from huaweicloudsdklts.v2 import LtsClient, ListTransfersRequest
from huaweicloudsdklts.v2.region.lts_region import LtsRegion
from huaweicloudsdkdeh.v1 import DeHClient, ListDedicatedHostsRequest
from huaweicloudsdkdeh.v1.region.deh_region import DeHRegion
from huaweicloudsdker.v3 import ErClient, ListEnterpriseRoutersRequest
from huaweicloudsdker.v3.region.er_region import ErRegion
from obs import ObsClient
from huaweicloudsdkces.v2 import CesClient, ListAlarmRulesRequest
from huaweicloudsdkces.v2.region.ces_region import CesRegion
from huaweicloudsdkkafka.v2 import KafkaClient, ListInstancesRequest
from huaweicloudsdkkafka.v2.region.kafka_region import KafkaRegion
from huaweicloudsdkkms.v2 import KmsClient, ListKeysRequest, ListKeysRequestBody
from huaweicloudsdkkms.v2.region.kms_region import KmsRegion
from huaweicloudsdkeg.v1 import EgClient
from huaweicloudsdkeg.v1.region.eg_region import EgRegion
from huaweicloudsdkelb.v3.region.elb_region import ElbRegion
from huaweicloudsdkelb.v3 import (
    ElbClient,
    ListLoadBalancersRequest,
    ListListenersRequest,
)
from huaweicloudsdkeg.v1 import ListSubscriptionsRequest
from huaweicloudsdkeip.v3.region.eip_region import EipRegion
from huaweicloudsdkeip.v3 import EipClient, ListPublicipsRequest
from huaweicloudsdkeip.v2 import EipClient as EipClientV2
from huaweicloudsdkeip.v2.region.eip_region import EipRegion as EipRegionV2
from huaweicloudsdkgeip.v3.region.geip_region import GeipRegion
from huaweicloudsdkgeip.v3 import GeipClient
from huaweicloudsdkims.v2.region.ims_region import ImsRegion
from huaweicloudsdkims.v2 import ImsClient, ListImagesRequest
from huaweicloudsdkcbr.v1.region.cbr_region import CbrRegion
from huaweicloudsdkcbr.v1 import CbrClient
from huaweicloudsdksmn.v2.region.smn_region import SmnRegion
from huaweicloudsdksmn.v2 import SmnClient, ListTopicsRequest
from huaweicloudsdknat.v2.region.nat_region import NatRegion
from huaweicloudsdknat.v2 import (
    ListNatGatewaysRequest,
    NatClient,
    ListNatGatewaySnatRulesRequest,
    ListNatGatewayDnatRulesRequest,
)
from huaweicloudsdkcts.v3 import (
    CtsClient,
    ListTrackersRequest,
    ListNotificationsRequest,
)
from huaweicloudsdkcts.v3.region.cts_region import CtsRegion
from huaweicloudsdkcbr.v1 import ListBackupsRequest, ListVaultRequest
from huaweicloudsdksfsturbo.v1 import SFSTurboClient, ListSharesRequest
from huaweicloudsdksfsturbo.v1.region.sfsturbo_region import SFSTurboRegion
from huaweicloudsdkcoc.v1 import CocClient, ListInstanceCompliantRequest
from huaweicloudsdkcoc.v1.region.coc_region import CocRegion
from huaweicloudsdkorganizations.v1 import (
    OrganizationsClient,
    ListAccountsRequest,
    ListOrganizationalUnitsRequest,
    ListPoliciesRequest,
)
from huaweicloudsdkorganizations.v1.region.organizations_region import (
    OrganizationsRegion,
)
from huaweicloudsdkantiddos.v1 import AntiDDoSClient, ListDDosStatusRequest
from huaweicloudsdkantiddos.v1.region.antiddos_region import AntiDDoSRegion
from huaweicloudsdksecmaster.v2 import ListWorkspacesRequest, SecMasterClient
from huaweicloudsdksecmaster.v2.region.secmaster_region import SecMasterRegion
from huaweicloudsdkhss.v5 import ListHostStatusRequest, HssClient
from huaweicloudsdkhss.v5.region.hss_region import HssRegion
from huaweicloudsdkram.v1 import (
    RamClient,
    SearchResourceShareAssociationsRequest,
    SearchResourceShareAssociationsReqBody,
)
from huaweicloudsdkrds.v3 import RdsClient, ListInstancesRequest as RdsListInstancesRequest
from huaweicloudsdkrds.v3.region.rds_region import RdsRegion
from huaweicloudsdkram.v1.region.ram_region import RamRegion
from huaweicloudsdkswr.v2 import SwrClient, ListReposDetailsRequest, ListRepositoryTagsRequest
from huaweicloudsdkswr.v2.region.swr_region import SwrRegion
from huaweicloudsdkscm.v3 import ScmClient, ListCertificatesRequest
from huaweicloudsdkscm.v3.region.scm_region import ScmRegion
from huaweicloudsdkaom.v2 import (
    AomClient,
    ListMetricOrEventAlarmRuleRequest
)
from huaweicloudsdkaom.v2.region.aom_region import AomRegion

from huaweicloudsdkdc.v3 import DcClient, ListDirectConnectsRequest
from huaweicloudsdkdc.v3.region.dc_region import DcRegion

from huaweicloudsdkcc.v3 import CcClient, ListCentralNetworksRequest
from huaweicloudsdkcc.v3.region.cc_region import CcRegion

log = logging.getLogger("custodian.huaweicloud.client")


class Session:
    """Session"""

    def __init__(self, options=None):
        self.token = None
        self.domain_id = None
        self.region = None
        self.ak = None
        self.sk = None

        if options is not None:
            self.ak = options.get("access_key_id")
            self.sk = options.get("secret_access_key")
            self.token = options.get("security_token")
            self.domain_id = options.get("domain_id")
            self.region = options.get("region")

        self.ak = self.ak or os.getenv("HUAWEI_ACCESS_KEY_ID")
        self.sk = self.sk or os.getenv("HUAWEI_SECRET_ACCESS_KEY")
        self.region = self.region or os.getenv("HUAWEI_DEFAULT_REGION")

        if not self.region:
            log.error(
                "No default region set. Specify a default via HUAWEI_DEFAULT_REGION."
            )
            sys.exit(1)

    def client(self, service):
        if self.ak is None or self.sk is None:
            # basic
            basic_provider = (
                MetadataCredentialProvider.get_basic_credential_metadata_provider()
            )
            credentials = basic_provider.get_credentials()

            # global
            global_provider = (
                MetadataCredentialProvider.get_global_credential_metadata_provider()
            )
            globalCredentials = global_provider.get_credentials()
        else:
            credentials = BasicCredentials(
                self.ak, self.sk, os.getenv("HUAWEI_PROJECT_ID")
            ).with_security_token(self.token)
            globalCredentials = (GlobalCredentials(self.ak, self.sk, self.domain_id)
                                 .with_security_token(self.token))
        client = None
        if service == "vpc":
            client = (
                VpcClientV3.new_builder()
                .with_credentials(credentials)
                .with_region(VpcRegion.value_of(self.region))
                .build()
            )
        elif service == "vpc_v2":
            client = (
                VpcClientV2.new_builder()
                .with_credentials(credentials)
                .with_region(VpcRegion.value_of(self.region))
                .build()
            )
        elif service == "ecs":
            client = (
                EcsClient.new_builder()
                .with_credentials(credentials)
                .with_region(EcsRegion.value_of(self.region))
                .build()
            )
        elif service == "er":
            client = (
                ErClient.new_builder()
                .with_credentials(credentials)
                .with_region(ErRegion.value_of(self.region))
                .build()
            )
        elif service == "evs":
            client = (
                EvsClient.new_builder()
                .with_credentials(credentials)
                .with_region(EvsRegion.value_of(self.region))
                .build()
            )
        elif service == "lts-transfer":
            client = (
                LtsClient.new_builder()
                .with_credentials(credentials)
                .with_region(LtsRegion.value_of(self.region))
                .build()
            )
        elif service == "tms":
            client = (
                TmsClient.new_builder()
                .with_credentials(globalCredentials)
                .with_region(TmsRegion.value_of("ap-southeast-1"))
                .build()
            )
        elif service == "cbr":
            client = (
                CbrClient.new_builder()
                .with_credentials(credentials)
                .with_region(CbrRegion.value_of(self.region))
                .build()
            )
        elif service in ["iam-user", "iam-policy"]:
            client = (
                IamClientV5.new_builder()
                .with_credentials(globalCredentials)
                .with_region(iam_region_v5.IamRegion.value_of(self.region))
                .build()
            )
        elif service == "iam-v3":
            client = (
                IamClientV3.new_builder()
                .with_credentials(globalCredentials)
                .with_region(iam_region_v3.value_of(self.region))
                .build()
            )
        elif service == "config":
            client = (
                ConfigClient.new_builder()
                .with_credentials(globalCredentials)
                .with_region(ConfigRegion.value_of("cn-north-4"))
                .build()
            )
        elif service == "deh":
            client = (
                DeHClient.new_builder()
                .with_credentials(credentials)
                .with_region(DeHRegion.value_of(self.region))
                .build()
            )
        elif service == "obs":
            client = self.region_client(service, self.region)
        elif service == "ces":
            client = (
                CesClient.new_builder()
                .with_credentials(credentials)
                .with_region(CesRegion.value_of(self.region))
                .build()
            )
        elif service == "smn":
            client = (
                SmnClient.new_builder()
                .with_credentials(credentials)
                .with_region(SmnRegion.value_of(self.region))
                .build()
            )
        elif service == "kms":
            client = (
                KmsClient.new_builder()
                .with_credentials(credentials)
                .with_region(KmsRegion.value_of(self.region))
                .build()
            )
        elif service == "functiongraph":
            client = (
                FunctionGraphClient.new_builder()
                .with_credentials(credentials)
                .with_region(FunctionGraphRegion.value_of(self.region))
                .build()
            )
        elif service == "eg":
            client = (
                EgClient.new_builder()
                .with_credentials(credentials)
                .with_region(EgRegion.value_of(self.region))
                .build()
            )
        elif service in ["elb_loadbalancer", "elb_listener"]:
            client = (
                ElbClient.new_builder()
                .with_credentials(credentials)
                .with_region(ElbRegion.value_of(self.region))
                .build()
            )
        elif service == "eip":
            client = (
                EipClient.new_builder()
                .with_credentials(credentials)
                .with_region(EipRegion.value_of(self.region))
                .build()
            )
        elif service == "eip_v2":
            client = (
                EipClientV2.new_builder()
                .with_credentials(credentials)
                .with_region(EipRegionV2.value_of(self.region))
                .build()
            )
        elif service == "geip":
            client = (
                GeipClient.new_builder()
                .with_credentials(credentials)
                .with_region(GeipRegion.value_of(self.region))
                .build()
            )
        elif service == "ims":
            client = (
                ImsClient.new_builder()
                .with_credentials(credentials)
                .with_region(ImsRegion.value_of(self.region))
                .build()
            )
        elif (
                service == "cbr-backup" or service == "cbr-vault" or service == "cbr-policy"
        ):
            client = (
                CbrClient.new_builder()
                .with_credentials(credentials)
                .with_region(CbrRegion.value_of(self.region))
                .build()
            )
        elif service == "smn":
            client = (
                SmnClient.new_builder()
                .with_credentials(credentials)
                .with_region(SmnRegion.value_of(self.region))
                .build()
            )
        elif service in ["nat_gateway", "nat_snat_rule", "nat_dnat_rule"]:
            client = (
                NatClient.new_builder()
                .with_credentials(credentials)
                .with_region(NatRegion.value_of(self.region))
                .build()
            )
        elif service == "secmaster":
            client = (
                SecMasterClient.new_builder()
                .with_credentials(credentials)
                .with_region(SecMasterRegion.value_of(self.region))
                .build()
            )
        elif service == "hss":
            client = (
                HssClient.new_builder()
                .with_credentials(credentials)
                .with_region(HssRegion.value_of(self.region))
                .build()
            )
        elif service == "cts-tracker":
            client = (
                CtsClient.new_builder()
                .with_credentials(credentials)
                .with_region(CtsRegion.value_of(self.region))
                .build()
            )
        elif service == "cts-notification-smn":
            client = (
                CtsClient.new_builder()
                .with_credentials(credentials)
                .with_region(CtsRegion.value_of(self.region))
                .build()
            )
        elif service == "cts-notification-func":
            client = (
                CtsClient.new_builder()
                .with_credentials(credentials)
                .with_region(CtsRegion.value_of(self.region))
                .build()
            )
        elif service == "sfsturbo":
            client = (
                SFSTurboClient.new_builder()
                .with_credentials(credentials)
                .with_region(SFSTurboRegion.value_of(self.region))
                .build()
            )
        elif service == "cbr":
            client = (
                CbrClient.new_builder()
                .with_credentials(credentials)
                .with_region(CbrRegion.value_of(self.region))
                .build()
            )
        elif service == "coc":
            client = (
                CocClient.new_builder()
                .with_credentials(globalCredentials)
                .with_region(CocRegion.value_of("cn-north-4"))
                .build()
            )
        elif service in ["org-policy", "org-unit", "org-account"]:
            client = (
                OrganizationsClient.new_builder()
                .with_credentials(globalCredentials)
                .with_region(OrganizationsRegion.CN_NORTH_4)
                .build()
            )
        elif service == "ram":
            client = (
                RamClient.new_builder()
                .with_credentials(globalCredentials)
                .with_region(RamRegion.CN_NORTH_4)
                .build()
            )
        elif service == "antiddos":
            client = (
                AntiDDoSClient.new_builder()
                .with_credentials(credentials)
                .with_region(AntiDDoSRegion.value_of(self.region))
                .build()
            )
        elif service == 'kafka':
            client = (
                KafkaClient.new_builder()
                .with_credentials(credentials)
                .with_region(KafkaRegion.value_of(self.region))
                .build()
            )
        elif service in ['swr', 'swr-image']:
            client = (
                SwrClient.new_builder()
                .with_credentials(credentials)
                .with_region(SwrRegion.value_of(self.region))
                .build()
            )
        elif service == 'certificate':
            client = (
                ScmClient.new_builder()
                .with_credentials(globalCredentials)
                .with_region(ScmRegion.value_of(self.region))
                .build()
            )
        elif service == 'dc':
            client = (
                DcClient.new_builder()
                .with_credentials(credentials)
                .with_region(DcRegion.value_of(self.region))
                .build()
            )
        elif service == "cc":
            client = (
                CcClient.new_builder()
                .with_credentials(globalCredentials)
                .with_region(CcRegion.CN_NORTH_4)
                .build()
            )
        elif service == "bms":
            client = (
                BmsClient.new_builder()
                .with_credentials(credentials)
                .with_region(BmsRegion.value_of(self.region))
                .build()
            )
        elif service == "rds":
            client = (
                RdsClient.new_builder()
                .with_credentials(credentials)
                .with_region(RdsRegion.value_of(self.region))
                .build()
            )
        elif service == 'aom':
            client = (
                AomClient.new_builder()
                .with_credentials(credentials)
                .with_region(AomRegion.value_of(self.region))
                .build()
            )
        return client

    def region_client(self, service, region):
        ak = self.ak
        sk = self.sk
        token = self.token

        if self.ak is None or self.sk is None:
            basic_provider = (
                MetadataCredentialProvider.get_basic_credential_metadata_provider()
            )
            credentials = basic_provider.get_credentials()
            ak = credentials.ak
            sk = credentials.sk
            token = credentials.security_token

        if service == "obs":
            server = "https://obs." + region + ".myhuaweicloud.com"
            client = ObsClient(
                access_key_id=ak,
                secret_access_key=sk,
                server=server,
                security_token=token,
            )
        return client

    def request(self, service):
        if service == "vpc" or service == "vpc_v2":
            request = ListSecurityGroupsRequest()
        elif service == "evs":
            request = ListVolumesRequest()
        elif service == "er":
            request = ListEnterpriseRoutersRequest()
        elif service == "cc":
            request = ListCentralNetworksRequest()
        elif service == "lts-transfer":
            request = ListTransfersRequest()
        elif service == "config":
            request = ShowTrackerConfigRequest()
        elif service == "ecs":
            request = ListServersDetailsRequest(
                not_tags="__type_baremetal"
            )
        elif service == "deh":
            request = ListDedicatedHostsRequest()
        elif service == "obs":
            request = True
        elif service == "iam-user":
            request = ListUsersV5Request()
        elif service == "iam-policy":
            request = ListPoliciesV5Request()
        elif service == "ces":
            request = ListAlarmRulesRequest()
        elif service == "org-policy":
            request = ListPoliciesRequest()
        elif service == "org-unit":
            request = ListOrganizationalUnitsRequest()
        elif service == "org-account":
            request = ListAccountsRequest()

        elif service == "kms":
            request = ListKeysRequest()
            request.body = ListKeysRequestBody(key_spec="ALL")
        elif service == "functiongraph":
            request = ListFunctionsRequest()
        elif service == "elb_loadbalancer":
            request = ListLoadBalancersRequest()
        elif service == "elb_listener":
            request = ListListenersRequest()
        elif service == "eip":
            request = ListPublicipsRequest()
        elif service == "ims":
            request = ListImagesRequest()
        elif service == "smn":
            request = ListTopicsRequest()
        elif service == "nat_gateway":
            request = ListNatGatewaysRequest()
        elif service == "nat_snat_rule":
            request = ListNatGatewaySnatRulesRequest()
        elif service == "nat_dnat_rule":
            request = ListNatGatewayDnatRulesRequest()
        elif service == "secmaster":
            request = ListWorkspacesRequest()
        elif service == "hss":
            request = ListHostStatusRequest()
        elif service == "cts-tracker":
            request = ListTrackersRequest()
        elif service == "cts-notification-smn":
            request = ListNotificationsRequest()
            request.notification_type = "smn"
        elif service == "cts-notification-func":
            request = ListNotificationsRequest()
            request.notification_type = "fun"
        elif service == "cbr-backup":
            request = ListBackupsRequest()
            request.show_replication = True
        elif service == "cbr-vault":
            request = ListVaultRequest()
        elif service == "sfsturbo":
            request = ListSharesRequest()
        elif service == "coc":
            request = ListInstanceCompliantRequest()
        elif service == "ram":
            request = SearchResourceShareAssociationsRequest()
            request.body = SearchResourceShareAssociationsReqBody(
                association_type="principal", association_status="associated"
            )
        elif service == "antiddos":
            request = ListDDosStatusRequest()
        elif service == 'kafka':
            request = ListInstancesRequest()
        elif service == 'swr':
            request = ListReposDetailsRequest()
        elif service == 'swr-image':
            request = ListRepositoryTagsRequest()
        elif service == 'certificate':
            request = ListCertificatesRequest()
        elif service == 'dc':
            request = ListDirectConnectsRequest()
        elif service == "bms":
            request = ListBareMetalServerDetailsRequest()
        elif service == 'rds':
            request = RdsListInstancesRequest()
<<<<<<< HEAD
        elif service == 'aom':
            request = ListMetricOrEventAlarmRuleRequest()
=======
        elif service == 'eg':
            request = ListSubscriptionsRequest()
>>>>>>> 7ff23e56
        return request<|MERGE_RESOLUTION|>--- conflicted
+++ resolved
@@ -609,11 +609,8 @@
             request = ListBareMetalServerDetailsRequest()
         elif service == 'rds':
             request = RdsListInstancesRequest()
-<<<<<<< HEAD
+        elif service == 'eg':
+            request = ListSubscriptionsRequest()
         elif service == 'aom':
             request = ListMetricOrEventAlarmRuleRequest()
-=======
-        elif service == 'eg':
-            request = ListSubscriptionsRequest()
->>>>>>> 7ff23e56
         return request