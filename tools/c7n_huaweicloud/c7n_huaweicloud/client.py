# Copyright The Cloud Custodian Authors.
# SPDX-License-Identifier: Apache-2.0

import logging
import os
import sys

<<<<<<< HEAD
from huaweicloudsdkcore.auth.credentials import BasicCredentials, GlobalCredentials
from huaweicloudsdkecs.v2 import *
from huaweicloudsdkecs.v2.region.ecs_region import EcsRegion
from huaweicloudsdkevs.v2 import *
from huaweicloudsdkevs.v2.region.evs_region import EvsRegion
from huaweicloudsdkkms.v2 import KmsClient, ListKeysRequest, ListKeysRequestBody
from huaweicloudsdkkms.v2.region.kms_region import KmsRegion
from huaweicloudsdkvpc.v2 import *
from huaweicloudsdktms.v1 import *
=======
from huaweicloudsdkconfig.v1 import ConfigClient, ShowTrackerConfigRequest
from huaweicloudsdkconfig.v1.region.config_region import ConfigRegion
from huaweicloudsdkcore.auth.credentials import BasicCredentials, GlobalCredentials
from huaweicloudsdkecs.v2 import EcsClient
from huaweicloudsdkecs.v2.region.ecs_region import EcsRegion
from huaweicloudsdkevs.v2 import EvsClient, ListVolumesRequest
from huaweicloudsdkevs.v2.region.evs_region import EvsRegion
from huaweicloudsdkiam.v3 import IamClient
from huaweicloudsdkiam.v3.region.iam_region import IamRegion
from huaweicloudsdkvpc.v2 import VpcClient, ListVpcsRequest
from huaweicloudsdkvpc.v2.region.vpc_region import VpcRegion
from huaweicloudsdktms.v1 import TmsClient
>>>>>>> df806613
from huaweicloudsdktms.v1.region.tms_region import TmsRegion
from huaweicloudsdkdeh.v1 import DeHClient, ListDedicatedHostsRequest
from huaweicloudsdkdeh.v1.region.deh_region import DeHRegion
from huaweicloudsdkces.v2 import CesClient, ListAlarmRulesRequest
from huaweicloudsdkces.v2.region.ces_region import CesRegion
from huaweicloudsdksmn.v2 import SmnClient
from huaweicloudsdksmn.v2.region.smn_region import SmnRegion

log = logging.getLogger('custodian.huaweicloud.client')


class Session:
    """Session"""

    def __init__(self, options=None):
        self.region = "ap-southeast-1"
        if not self.region:
            log.error('No default region set. Specify a default via HUAWEI_DEFAULT_REGION')
            sys.exit(1)

        self.ak = "LTWSTNHWOS1LTQRMVNYG"
        if self.ak is None:
            log.error('No access key id set. Specify a default via HUAWEI_ACCESS_KEY_ID')
            sys.exit(1)

        self.sk = "P2v3JPzhgTa7dE078nYXyZ8ztSEiuHSYbvgAIRLA"
        if self.sk is None:
            log.error('No secret access key set. Specify a default via HUAWEI_SECRET_ACCESS_KEY')
            sys.exit(1)

        self.tms_region = os.getenv('HUAWEI_DEFAULT_TMS_REGION')
        if not self.tms_region:
            self.tms_region = 'cn-north-4'

    def client(self, service):
        credentials = BasicCredentials(self.ak, self.sk, "b0672a39f3804280ae8d16c9b004f63d")
        if service == 'vpc':
            client = VpcClient.new_builder() \
                .with_credentials(credentials) \
                .with_region(VpcRegion.value_of(self.region)) \
                .build()
        elif service == 'ecs':
            client = EcsClient.new_builder() \
                .with_credentials(credentials) \
                .with_region(EcsRegion.value_of(self.region)) \
                .build()
        elif service == 'evs':
            client = EvsClient.new_builder() \
                .with_credentials(credentials) \
                .with_region(EvsRegion.value_of(self.region)) \
                .build()
        elif service == 'tms':
            globalCredentials = GlobalCredentials(self.ak, self.sk)
            client = TmsClient.new_builder() \
                .with_credentials(globalCredentials) \
                .with_region(TmsRegion.value_of(self.tms_region)) \
                .build()
        elif service == 'iam':
            globalCredentials = GlobalCredentials(self.ak, self.sk)
            client = IamClient.new_builder() \
                .with_credentials(globalCredentials) \
                .with_region(IamRegion.value_of(self.region)) \
                .build()
        elif service == 'config':
            globalCredentials = GlobalCredentials(self.ak, self.sk)
            client = ConfigClient.new_builder() \
                .with_credentials(globalCredentials) \
                .with_region(ConfigRegion.value_of(self.region)) \
                .build()
        elif service == 'deh':
            client = DeHClient.new_builder() \
                .with_credentials(credentials) \
                .with_region(DeHRegion.value_of(self.region)) \
                .build()
        elif service == 'ces':
            client = CesClient.new_builder() \
                .with_credentials(credentials) \
                .with_region(CesRegion.value_of(self.region)) \
                .build()
        elif service == 'smn':
            client = SmnClient.new_builder() \
                .with_credentials(credentials) \
                .with_region(SmnRegion.value_of(self.region)) \
                .build()
        elif service == 'kms':
            client = KmsClient.new_builder() \
                .with_credentials(credentials) \
                .with_region(KmsRegion.value_of(self.region)) \
                .build()

        return client

    def request(self, service):
        if service == 'vpc':
            request = ListVpcsRequest()
        elif service == 'evs':
            request = ListVolumesRequest()
<<<<<<< HEAD
        elif service == 'kms':
            request = ListKeysRequest()
            request.body = ListKeysRequestBody(
                key_spec="ALL"
            )
=======
        elif service == 'config':
            request = ShowTrackerConfigRequest()
        elif service == 'deh':
            request = ListDedicatedHostsRequest()
        elif service == 'ces':
            request = ListAlarmRulesRequest()
>>>>>>> df806613
        return request<|MERGE_RESOLUTION|>--- conflicted
+++ resolved
@@ -5,17 +5,6 @@
 import os
 import sys
 
-<<<<<<< HEAD
-from huaweicloudsdkcore.auth.credentials import BasicCredentials, GlobalCredentials
-from huaweicloudsdkecs.v2 import *
-from huaweicloudsdkecs.v2.region.ecs_region import EcsRegion
-from huaweicloudsdkevs.v2 import *
-from huaweicloudsdkevs.v2.region.evs_region import EvsRegion
-from huaweicloudsdkkms.v2 import KmsClient, ListKeysRequest, ListKeysRequestBody
-from huaweicloudsdkkms.v2.region.kms_region import KmsRegion
-from huaweicloudsdkvpc.v2 import *
-from huaweicloudsdktms.v1 import *
-=======
 from huaweicloudsdkconfig.v1 import ConfigClient, ShowTrackerConfigRequest
 from huaweicloudsdkconfig.v1.region.config_region import ConfigRegion
 from huaweicloudsdkcore.auth.credentials import BasicCredentials, GlobalCredentials
@@ -28,7 +17,6 @@
 from huaweicloudsdkvpc.v2 import VpcClient, ListVpcsRequest
 from huaweicloudsdkvpc.v2.region.vpc_region import VpcRegion
 from huaweicloudsdktms.v1 import TmsClient
->>>>>>> df806613
 from huaweicloudsdktms.v1.region.tms_region import TmsRegion
 from huaweicloudsdkdeh.v1 import DeHClient, ListDedicatedHostsRequest
 from huaweicloudsdkdeh.v1.region.deh_region import DeHRegion
@@ -36,6 +24,8 @@
 from huaweicloudsdkces.v2.region.ces_region import CesRegion
 from huaweicloudsdksmn.v2 import SmnClient
 from huaweicloudsdksmn.v2.region.smn_region import SmnRegion
+from huaweicloudsdkkms.v2 import KmsClient, ListKeysRequest, ListKeysRequestBody
+from huaweicloudsdkkms.v2.region.kms_region import KmsRegion
 
 log = logging.getLogger('custodian.huaweicloud.client')
 
@@ -44,17 +34,17 @@
     """Session"""
 
     def __init__(self, options=None):
-        self.region = "ap-southeast-1"
+        self.region = os.getenv('HUAWEI_DEFAULT_REGION')
         if not self.region:
             log.error('No default region set. Specify a default via HUAWEI_DEFAULT_REGION')
             sys.exit(1)
 
-        self.ak = "LTWSTNHWOS1LTQRMVNYG"
+        self.ak = os.getenv('HUAWEI_ACCESS_KEY_ID')
         if self.ak is None:
             log.error('No access key id set. Specify a default via HUAWEI_ACCESS_KEY_ID')
             sys.exit(1)
 
-        self.sk = "P2v3JPzhgTa7dE078nYXyZ8ztSEiuHSYbvgAIRLA"
+        self.sk = os.getenv('HUAWEI_SECRET_ACCESS_KEY')
         if self.sk is None:
             log.error('No secret access key set. Specify a default via HUAWEI_SECRET_ACCESS_KEY')
             sys.exit(1)
@@ -64,7 +54,7 @@
             self.tms_region = 'cn-north-4'
 
     def client(self, service):
-        credentials = BasicCredentials(self.ak, self.sk, "b0672a39f3804280ae8d16c9b004f63d")
+        credentials = BasicCredentials(self.ak, self.sk, os.getenv('HUAWEI_PROJECT_ID'))
         if service == 'vpc':
             client = VpcClient.new_builder() \
                 .with_credentials(credentials) \
@@ -126,18 +116,15 @@
             request = ListVpcsRequest()
         elif service == 'evs':
             request = ListVolumesRequest()
-<<<<<<< HEAD
-        elif service == 'kms':
-            request = ListKeysRequest()
-            request.body = ListKeysRequestBody(
-                key_spec="ALL"
-            )
-=======
         elif service == 'config':
             request = ShowTrackerConfigRequest()
         elif service == 'deh':
             request = ListDedicatedHostsRequest()
         elif service == 'ces':
             request = ListAlarmRulesRequest()
->>>>>>> df806613
+        elif service == 'kms':
+            request = ListKeysRequest()
+            request.body = ListKeysRequestBody(
+                key_spec="ALL"
+            )
         return request