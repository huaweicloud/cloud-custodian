# Copyright The Cloud Custodian Authors.
# SPDX-License-Identifier: Apache-2.0

import logging
import os
import sys

from huaweicloudsdkconfig.v1 import ConfigClient, ShowTrackerConfigRequest
from huaweicloudsdkconfig.v1.region.config_region import ConfigRegion
from huaweicloudsdkcore.auth.credentials import BasicCredentials, GlobalCredentials
from huaweicloudsdkecs.v2 import EcsClient
from huaweicloudsdkecs.v2.region.ecs_region import EcsRegion
from huaweicloudsdkevs.v2 import EvsClient, ListVolumesRequest
from huaweicloudsdkevs.v2.region.evs_region import EvsRegion
from huaweicloudsdkiam.v3 import IamClient
from huaweicloudsdkiam.v3.region.iam_region import IamRegion
from huaweicloudsdkvpc.v2 import VpcClient, ListVpcsRequest
from huaweicloudsdkvpc.v2.region.vpc_region import VpcRegion
from huaweicloudsdktms.v1 import TmsClient
from huaweicloudsdktms.v1.region.tms_region import TmsRegion
from huaweicloudsdkdeh.v1 import DeHClient, ListDedicatedHostsRequest
from huaweicloudsdkdeh.v1.region.deh_region import DeHRegion
<<<<<<< HEAD
from huaweicloudsdkelb.v3.region.elb_region import ElbRegion
from huaweicloudsdkelb.v3 import *
from huaweicloudsdkeip.v3.region.eip_region import EipRegion
from huaweicloudsdkeip.v3 import *
from huaweicloudsdkgeip.v3.region.geip_region import GeipRegion
from huaweicloudsdkgeip.v3 import *
=======
from huaweicloudsdkces.v2 import CesClient, ListAlarmRulesRequest
from huaweicloudsdkces.v2.region.ces_region import CesRegion
from huaweicloudsdksmn.v2 import SmnClient
from huaweicloudsdksmn.v2.region.smn_region import SmnRegion
>>>>>>> df806613

log = logging.getLogger('custodian.huaweicloud.client')


class Session:
    """Session"""

    def __init__(self, options=None):
        self.region = os.getenv('HUAWEI_DEFAULT_REGION')
        if not self.region:
            log.error('No default region set. Specify a default via HUAWEI_DEFAULT_REGION')
            sys.exit(1)

        self.ak = os.getenv('HUAWEI_ACCESS_KEY_ID')
        if self.ak is None:
            log.error('No access key id set. Specify a default via HUAWEI_ACCESS_KEY_ID')
            sys.exit(1)

        self.sk = os.getenv('HUAWEI_SECRET_ACCESS_KEY')
        if self.sk is None:
            log.error('No secret access key set. Specify a default via HUAWEI_SECRET_ACCESS_KEY')
            sys.exit(1)

        self.tms_region = os.getenv('HUAWEI_DEFAULT_TMS_REGION')
        if not self.tms_region:
            self.tms_region = 'cn-north-4'

    def client(self, service):
        credentials = BasicCredentials(self.ak, self.sk, os.getenv('HUAWEI_PROJECT_ID'))
        if service == 'vpc':
            client = VpcClient.new_builder() \
                .with_credentials(credentials) \
                .with_region(VpcRegion.value_of(self.region)) \
                .build()
        elif service == 'ecs':
            client = EcsClient.new_builder() \
                .with_credentials(credentials) \
                .with_region(EcsRegion.value_of(self.region)) \
                .build()
        elif service == 'evs':
            client = EvsClient.new_builder() \
                .with_credentials(credentials) \
                .with_region(EvsRegion.value_of(self.region)) \
                .build()
        elif service == 'tms':
            globalCredentials = GlobalCredentials(self.ak, self.sk)
            client = TmsClient.new_builder() \
                .with_credentials(globalCredentials) \
                .with_region(TmsRegion.value_of(self.tms_region)) \
                .build()
        elif service == 'iam':
            globalCredentials = GlobalCredentials(self.ak, self.sk)
            client = IamClient.new_builder() \
                .with_credentials(globalCredentials) \
                .with_region(IamRegion.value_of(self.region)) \
                .build()
        elif service == 'config':
            globalCredentials = GlobalCredentials(self.ak, self.sk)
            client = ConfigClient.new_builder() \
                .with_credentials(globalCredentials) \
                .with_region(ConfigRegion.value_of(self.region)) \
                .build()
        elif service == 'deh':
            client = DeHClient.new_builder() \
                .with_credentials(credentials) \
                .with_region(DeHRegion.value_of(self.region)) \
                .build()
<<<<<<< HEAD
        elif service == 'elb':
            client = ElbClient.new_builder() \
                .with_credentials(credentials) \
                .with_region(ElbRegion.value_of(self.region)) \
                .build()
        elif service == 'eip':
            client = EipClient.new_builder() \
                .with_credentials(credentials) \
                .with_region(EipRegion.value_of(self.region)) \
                .build()
        elif service == 'geip':
            client = GeipClient.new_builder() \
                .with_credentials(credentials) \
                .with_region(GeipRegion.value_of(self.region)) \
                .build()
=======
        elif service == 'ces':
            client = CesClient.new_builder() \
                .with_credentials(credentials) \
                .with_region(CesRegion.value_of(self.region)) \
                .build()
        elif service == 'smn':
            client = SmnClient.new_builder() \
                .with_credentials(credentials) \
                .with_region(SmnRegion.value_of(self.region)) \
                .build()

>>>>>>> df806613
        return client

    def request(self, service, resource=None):
        if service == 'vpc':
            request = ListVpcsRequest()
        elif service == 'evs':
            request = ListVolumesRequest()
        elif service == 'config':
            request = ShowTrackerConfigRequest()
        elif service == 'deh':
            request = ListDedicatedHostsRequest()
<<<<<<< HEAD
        elif service == 'elb':
            if resource == 'loadbalancer':
                request = ListLoadBalancersRequest()
            elif resource == 'listener':
                request = ListListenersRequest()

=======
        elif service == 'ces':
            request = ListAlarmRulesRequest()
>>>>>>> df806613
        return request<|MERGE_RESOLUTION|>--- conflicted
+++ resolved
@@ -20,19 +20,16 @@
 from huaweicloudsdktms.v1.region.tms_region import TmsRegion
 from huaweicloudsdkdeh.v1 import DeHClient, ListDedicatedHostsRequest
 from huaweicloudsdkdeh.v1.region.deh_region import DeHRegion
-<<<<<<< HEAD
+from huaweicloudsdkces.v2 import CesClient, ListAlarmRulesRequest
+from huaweicloudsdkces.v2.region.ces_region import CesRegion
+from huaweicloudsdksmn.v2 import SmnClient
+from huaweicloudsdksmn.v2.region.smn_region import SmnRegion
 from huaweicloudsdkelb.v3.region.elb_region import ElbRegion
 from huaweicloudsdkelb.v3 import *
 from huaweicloudsdkeip.v3.region.eip_region import EipRegion
 from huaweicloudsdkeip.v3 import *
 from huaweicloudsdkgeip.v3.region.geip_region import GeipRegion
 from huaweicloudsdkgeip.v3 import *
-=======
-from huaweicloudsdkces.v2 import CesClient, ListAlarmRulesRequest
-from huaweicloudsdkces.v2.region.ces_region import CesRegion
-from huaweicloudsdksmn.v2 import SmnClient
-from huaweicloudsdksmn.v2.region.smn_region import SmnRegion
->>>>>>> df806613
 
 log = logging.getLogger('custodian.huaweicloud.client')
 
@@ -100,7 +97,16 @@
                 .with_credentials(credentials) \
                 .with_region(DeHRegion.value_of(self.region)) \
                 .build()
-<<<<<<< HEAD
+        elif service == 'ces':
+            client = CesClient.new_builder() \
+                .with_credentials(credentials) \
+                .with_region(CesRegion.value_of(self.region)) \
+                .build()
+        elif service == 'smn':
+            client = SmnClient.new_builder() \
+                .with_credentials(credentials) \
+                .with_region(SmnRegion.value_of(self.region)) \
+                .build()
         elif service == 'elb':
             client = ElbClient.new_builder() \
                 .with_credentials(credentials) \
@@ -116,19 +122,7 @@
                 .with_credentials(credentials) \
                 .with_region(GeipRegion.value_of(self.region)) \
                 .build()
-=======
-        elif service == 'ces':
-            client = CesClient.new_builder() \
-                .with_credentials(credentials) \
-                .with_region(CesRegion.value_of(self.region)) \
-                .build()
-        elif service == 'smn':
-            client = SmnClient.new_builder() \
-                .with_credentials(credentials) \
-                .with_region(SmnRegion.value_of(self.region)) \
-                .build()
 
->>>>>>> df806613
         return client
 
     def request(self, service, resource=None):
@@ -140,15 +134,12 @@
             request = ShowTrackerConfigRequest()
         elif service == 'deh':
             request = ListDedicatedHostsRequest()
-<<<<<<< HEAD
+        elif service == 'ces':
+            request = ListAlarmRulesRequest()
         elif service == 'elb':
             if resource == 'loadbalancer':
                 request = ListLoadBalancersRequest()
             elif resource == 'listener':
                 request = ListListenersRequest()
-
-=======
-        elif service == 'ces':
-            request = ListAlarmRulesRequest()
->>>>>>> df806613
+                
         return request