# Copyright The Cloud Custodian Authors.
# SPDX-License-Identifier: Apache-2.0

import logging
import os
import sys

from huaweicloudsdkconfig.v1 import ConfigClient, ShowTrackerConfigRequest
from huaweicloudsdkconfig.v1.region.config_region import ConfigRegion
from huaweicloudsdkcore.auth.credentials import BasicCredentials, GlobalCredentials
from huaweicloudsdkecs.v2 import EcsClient, ListServersDetailsRequest
from huaweicloudsdkecs.v2.region.ecs_region import EcsRegion
from huaweicloudsdkevs.v2 import EvsClient, ListVolumesRequest
from huaweicloudsdkevs.v2.region.evs_region import EvsRegion
from huaweicloudsdkiam.v5 import IamClient as IamClientV5, \
    ListUsersV5Request, ListPoliciesV5Request
from huaweicloudsdkiam.v5.region import iam_region as iam_region_v5
from huaweicloudsdkiam.v3 import IamClient as IamClientV3
from huaweicloudsdkiam.v3.region.iam_region import IamRegion as iam_region_v3
from huaweicloudsdkvpc.v2 import ListSecurityGroupsRequest
from huaweicloudsdkvpc.v2.vpc_client import VpcClient as VpcClientV2
from huaweicloudsdkvpc.v3.region.vpc_region import VpcRegion
from huaweicloudsdkvpc.v3.vpc_client import VpcClient as VpcClientV3
from huaweicloudsdkfunctiongraph.v2 import FunctionGraphClient, ListFunctionsRequest
from huaweicloudsdkfunctiongraph.v2.region.functiongraph_region import (
    FunctionGraphRegion,
)
from huaweicloudsdktms.v1 import TmsClient
from huaweicloudsdktms.v1.region.tms_region import TmsRegion
from huaweicloudsdklts.v2 import LtsClient, ListTransfersRequest
from huaweicloudsdklts.v2.region.lts_region import LtsRegion
from huaweicloudsdkdeh.v1 import DeHClient, ListDedicatedHostsRequest
from huaweicloudsdkdeh.v1.region.deh_region import DeHRegion
<<<<<<< HEAD
from huaweicloudsdkelb.v3.region.elb_region import ElbRegion
from huaweicloudsdkelb.v3 import *
=======
from huaweicloudsdker.v3 import ErClient, ListEnterpriseRoutersRequest
from huaweicloudsdker.v3.region.er_region import ErRegion
from huaweicloudsdkobs.v1.region.obs_region import ObsRegion
from obs import ObsClient
from huaweicloudsdkces.v2 import CesClient, ListAlarmRulesRequest
from huaweicloudsdkces.v2.region.ces_region import CesRegion
from huaweicloudsdkkms.v2 import KmsClient, ListKeysRequest, ListKeysRequestBody
from huaweicloudsdkkms.v2.region.kms_region import KmsRegion
from huaweicloudsdkeg.v1 import EgClient
from huaweicloudsdkeg.v1.region.eg_region import EgRegion
from huaweicloudsdkelb.v3.region.elb_region import ElbRegion
from huaweicloudsdkelb.v3 import (
    ElbClient,
    ListLoadBalancersRequest,
    ListListenersRequest,
)
from huaweicloudsdkeip.v3.region.eip_region import EipRegion
from huaweicloudsdkeip.v3 import EipClient
from huaweicloudsdkgeip.v3.region.geip_region import GeipRegion
from huaweicloudsdkgeip.v3 import GeipClient
from huaweicloudsdkims.v2.region.ims_region import ImsRegion
from huaweicloudsdkims.v2 import ImsClient, ListImagesRequest
from huaweicloudsdkcbr.v1.region.cbr_region import CbrRegion
from huaweicloudsdkcbr.v1 import CbrClient
from huaweicloudsdksmn.v2.region.smn_region import SmnRegion
from huaweicloudsdksmn.v2 import SmnClient, ListTopicsRequest
from huaweicloudsdknat.v2.region.nat_region import NatRegion
from huaweicloudsdknat.v2 import (
    ListNatGatewaysRequest,
    NatClient,
    ListNatGatewaySnatRulesRequest,
    ListNatGatewayDnatRulesRequest,
)
from huaweicloudsdkcts.v3 import (
    CtsClient,
    ListTrackersRequest,
    ListNotificationsRequest,
)
from huaweicloudsdkcts.v3.region.cts_region import CtsRegion
from huaweicloudsdkcbr.v1 import ListBackupsRequest, ListVaultRequest
from huaweicloudsdksfsturbo.v1 import SFSTurboClient, ListSharesRequest
from huaweicloudsdksfsturbo.v1.region.sfsturbo_region import SFSTurboRegion
from huaweicloudsdkcoc.v1 import CocClient, ListInstanceCompliantRequest
from huaweicloudsdkcoc.v1.region.coc_region import CocRegion
from huaweicloudsdkorganizations.v1 import OrganizationsClient, ListAccountsRequest, \
    ListOrganizationalUnitsRequest, ListPoliciesRequest
from huaweicloudsdkorganizations.v1.region.organizations_region import OrganizationsRegion
from huaweicloudsdksecmaster.v2 import ListWorkspacesRequest, SecMasterClient
from huaweicloudsdksecmaster.v2.region.secmaster_region import SecMasterRegion
from huaweicloudsdkram.v1 import RamClient, SearchResourceShareAssociationsRequest, \
    SearchResourceShareAssociationsReqBody
from huaweicloudsdkram.v1.region.ram_region import RamRegion
>>>>>>> ce8d2522

log = logging.getLogger('custodian.huaweicloud.client')


class Session:
    """Session"""

    def __init__(self, options=None):
        self.region = os.getenv("HUAWEI_DEFAULT_REGION")
        self.token = None
        if not self.region:
            log.error(
                "No default region set. Specify a default via HUAWEI_DEFAULT_REGION"
            )
            sys.exit(1)

        if options is not None:
            self.ak = options.get("SecurityAccessKey")
            self.sk = options.get("SecuritySecretKey")
            self.token = options.get("SecurityToken")
        self.ak = os.getenv("HUAWEI_ACCESS_KEY_ID") or self.ak
        if self.ak is None:
            log.error(
                "No access key id set. "
                "Specify a default via HUAWEI_ACCESS_KEY_ID or context"
            )
            sys.exit(1)

        self.sk = os.getenv("HUAWEI_SECRET_ACCESS_KEY") or self.sk
        if self.sk is None:
            log.error(
                "No secret access key set. "
                "Specify a default via HUAWEI_SECRET_ACCESS_KEY or context"
            )
            sys.exit(1)

    def client(self, service):
        credentials = BasicCredentials(
            self.ak, self.sk, os.getenv("HUAWEI_PROJECT_ID")
        ).with_security_token(self.token)
        globalCredentials = GlobalCredentials(self.ak, self.sk).with_security_token(
            self.token
        )
        if service == "vpc":
            client = (
                VpcClientV3.new_builder()
                .with_credentials(credentials)
                .with_region(VpcRegion.value_of(self.region))
                .build()
            )
        elif service == "vpc_v2":
            client = (
                VpcClientV2.new_builder()
                .with_credentials(credentials)
                .with_region(VpcRegion.value_of(self.region))
                .build()
            )
        elif service == "ecs":
            client = (
                EcsClient.new_builder()
                .with_credentials(credentials)
                .with_region(EcsRegion.value_of(self.region))
                .build()
            )
        elif service == 'er':
            client = (
                ErClient.new_builder()
                .with_credentials(credentials)
                .with_region(ErRegion.value_of(self.region))
                .build()
            )
        elif service == "evs":
            client = (
                EvsClient.new_builder()
                .with_credentials(credentials)
                .with_region(EvsRegion.value_of(self.region))
                .build()
            )
        elif service == "lts-transfer":
            client = (
                LtsClient.new_builder()
                .with_credentials(credentials)
                .with_region(LtsRegion.value_of(self.region))
                .build()
            )
        elif service == "tms":
            client = (
                TmsClient.new_builder()
                .with_credentials(globalCredentials)
                .with_region(TmsRegion.value_of("cn-north-4"))
                .build()
            )
        elif service == "cbr":
            client = (
                CbrClient.new_builder()
                .with_credentials(credentials)
                .with_region(CbrRegion.value_of(self.region))
                .build()
            )
        elif service in ['iam-user', 'iam-policy']:
            client = (
                IamClientV5.new_builder()
                .with_credentials(globalCredentials)
                .with_region(iam_region_v5.IamRegion.value_of(self.region))
                .build()
            )
        elif service == "iam-v3":
            client = (
                IamClientV3.new_builder()
                .with_credentials(globalCredentials)
                .with_region(iam_region_v3.value_of(self.region))
                .build()
            )
        elif service == "config":
            client = (
                ConfigClient.new_builder()
                .with_credentials(globalCredentials)
                .with_region(ConfigRegion.value_of("cn-north-4"))
                .build()
            )
        elif service == "deh":
            client = (
                DeHClient.new_builder()
                .with_credentials(credentials)
                .with_region(DeHRegion.value_of(self.region))
                .build()
            )
        elif service == "obs":
            client = self.region_client(service, self.region)
        elif service == "ces":
            client = (
                CesClient.new_builder()
                .with_credentials(credentials)
                .with_region(CesRegion.value_of(self.region))
                .build()
            )
        elif service == "smn":
            client = (
                SmnClient.new_builder()
                .with_credentials(credentials)
                .with_region(SmnRegion.value_of(self.region))
                .build()
            )
        elif service == "kms":
            client = (
                KmsClient.new_builder()
                .with_credentials(credentials)
                .with_region(KmsRegion.value_of(self.region))
                .build()
            )
        elif service == "functiongraph":
            client = (
                FunctionGraphClient.new_builder()
                .with_credentials(credentials)
                .with_region(FunctionGraphRegion.value_of(self.region))
                .build()
            )
        elif service == "eg":
            client = (
                EgClient.new_builder()
                .with_credentials(credentials)
                .with_region(EgRegion.value_of(self.region))
                .build()
            )
        elif service in ["elb_loadbalancer", "elb_listener"]:
            client = (
                ElbClient.new_builder()
                .with_credentials(credentials)
                .with_region(ElbRegion.value_of(self.region))
                .build()
            )
        elif service == "eip":
            client = (
                EipClient.new_builder()
                .with_credentials(credentials)
                .with_region(EipRegion.value_of(self.region))
                .build()
            )
        elif service == "geip":
            client = (
                GeipClient.new_builder()
                .with_credentials(credentials)
                .with_region(GeipRegion.value_of(self.region))
                .build()
            )
        elif service == "ims":
            client = (
                ImsClient.new_builder()
                .with_credentials(credentials)
                .with_region(ImsRegion.value_of(self.region))
                .build()
            )
        elif (
            service == "cbr-backup" or service == "cbr-vault" or service == "cbr-policy"
        ):
            client = (
                CbrClient.new_builder()
                .with_credentials(credentials)
                .with_region(CbrRegion.value_of(self.region))
                .build()
            )
        elif service == "smn":
            client = (
                SmnClient.new_builder()
                .with_credentials(credentials)
                .with_region(SmnRegion.value_of(self.region))
                .build()
            )
        elif service in ["nat_gateway", "nat_snat_rule", "nat_dnat_rule"]:
            client = (
                NatClient.new_builder()
                .with_credentials(credentials)
                .with_region(NatRegion.value_of(self.region))
                .build()
            )
        elif service == "secmaster":
            client = (
                SecMasterClient.new_builder()
                .with_credentials(credentials)
                .with_region(SecMasterRegion.value_of(self.region))
                .build()
            )
        elif service == "cts-tracker":
            client = (
                CtsClient.new_builder()
                .with_credentials(credentials)
                .with_region(CtsRegion.value_of(self.region))
                .build()
            )
        elif service == "cts-notification-smn":
            client = (
                CtsClient.new_builder()
                .with_credentials(credentials)
                .with_region(CtsRegion.value_of(self.region))
                .build()
            )
        elif service == "cts-notification-func":
            client = (
                CtsClient.new_builder()
                .with_credentials(credentials)
                .with_region(CtsRegion.value_of(self.region))
                .build()
            )
        elif service == "sfsturbo":
            client = (
                SFSTurboClient.new_builder()
                .with_credentials(credentials)
                .with_region(SFSTurboRegion.value_of(self.region))
                .build()
            )
        elif service == "cbr":
            client = (
                CbrClient.new_builder()
                .with_credentials(credentials)
                .with_region(CbrRegion.value_of(self.region))
                .build()
            )
        elif service == "coc":
            client = (
                CocClient.new_builder()
                .with_credentials(globalCredentials)
                .with_region(CocRegion.value_of("cn-north-4"))
                .build()
            )
        elif service in ['org-policy', 'org-unit', 'org-account']:
            client = OrganizationsClient.new_builder() \
                .with_credentials(globalCredentials) \
                .with_region(OrganizationsRegion.CN_NORTH_4) \
                .build()
        elif service == 'ram':
            client = RamClient.new_builder() \
                .with_credentials(globalCredentials) \
                .with_region(RamRegion.CN_NORTH_4) \
                .build()
        elif service == 'elb':
            credentials = BasicCredentials(self.ak, self.sk)
            client = ElbClient.new_builder() \
                .with_credentials(credentials) \
                .with_region(ElbRegion.value_of(self.region)) \
                .build()

        return client

<<<<<<< HEAD
    def request(self, service, resource=None):
        if service == 'vpc':
            request = ListVpcsRequest()
        elif service == 'evs':
=======
    def region_client(self, service, region):
        if service == 'obs':
            client = ObsClient(access_key_id=self.ak, secret_access_key=self.sk,
                                server=ObsRegion.value_of(region).endpoint,
                                security_token=self.token)
        return client

    def request(self, service):
        if service == "vpc" or service == "vpc_v2":
            request = ListSecurityGroupsRequest()
        elif service == "evs":
>>>>>>> ce8d2522
            request = ListVolumesRequest()
        elif service == 'er':
            request = ListEnterpriseRoutersRequest()
        elif service == "lts-transfer":
            request = ListTransfersRequest()
        elif service == "config":
            request = ShowTrackerConfigRequest()
        elif service == "ecs":
            request = ListServersDetailsRequest()
        elif service == "deh":
            request = ListDedicatedHostsRequest()
<<<<<<< HEAD
        elif service == 'elb':
            if resource == 'loadbalancer':
                request = ListLoadBalancersRequest()
            elif resource == 'listener':
                request = ListListenersRequest()
=======
        elif service == "obs":
            request = True
        elif service == 'iam-user':
            request = ListUsersV5Request()
        elif service == 'iam-policy':
            request = ListPoliciesV5Request()
        elif service == "ces":
            request = ListAlarmRulesRequest()
        elif service == 'org-policy':
            request = ListPoliciesRequest()
        elif service == 'org-unit':
            request = ListOrganizationalUnitsRequest()
        elif service == 'org-account':
            request = ListAccountsRequest()

        elif service == 'kms':
            request = ListKeysRequest()
            request.body = ListKeysRequestBody(key_spec="ALL")
        elif service == "functiongraph":
            request = ListFunctionsRequest()
        elif service == "elb_loadbalancer":
            request = ListLoadBalancersRequest()
        elif service == "elb_listener":
            request = ListListenersRequest()
        elif service == "ims":
            request = ListImagesRequest()
        elif service == "smn":
            request = ListTopicsRequest()
        elif service == "nat_gateway":
            request = ListNatGatewaysRequest()
        elif service == "nat_snat_rule":
            request = ListNatGatewaySnatRulesRequest()
        elif service == "nat_dnat_rule":
            request = ListNatGatewayDnatRulesRequest()
        elif service == "secmaster":
            request = ListWorkspacesRequest()
        elif service == "cts-tracker":
            request = ListTrackersRequest()
        elif service == "cts-notification-smn":
            request = ListNotificationsRequest()
            request.notification_type = "smn"
        elif service == "cts-notification-func":
            request = ListNotificationsRequest()
            request.notification_type = "fun"
        elif service == "cbr-backup":
            request = ListBackupsRequest()
        elif service == "cbr-vault":
            request = ListVaultRequest()
        elif service == "sfsturbo":
            request = ListSharesRequest()
        elif service == "coc":
            request = ListInstanceCompliantRequest()
        elif service == 'ram':
            request = SearchResourceShareAssociationsRequest()
            request.body = SearchResourceShareAssociationsReqBody(
                association_type="principal",
                association_status="associated")
>>>>>>> ce8d2522

        return request<|MERGE_RESOLUTION|>--- conflicted
+++ resolved
@@ -31,10 +31,6 @@
 from huaweicloudsdklts.v2.region.lts_region import LtsRegion
 from huaweicloudsdkdeh.v1 import DeHClient, ListDedicatedHostsRequest
 from huaweicloudsdkdeh.v1.region.deh_region import DeHRegion
-<<<<<<< HEAD
-from huaweicloudsdkelb.v3.region.elb_region import ElbRegion
-from huaweicloudsdkelb.v3 import *
-=======
 from huaweicloudsdker.v3 import ErClient, ListEnterpriseRoutersRequest
 from huaweicloudsdker.v3.region.er_region import ErRegion
 from huaweicloudsdkobs.v1.region.obs_region import ObsRegion
@@ -87,7 +83,6 @@
 from huaweicloudsdkram.v1 import RamClient, SearchResourceShareAssociationsRequest, \
     SearchResourceShareAssociationsReqBody
 from huaweicloudsdkram.v1.region.ram_region import RamRegion
->>>>>>> ce8d2522
 
 log = logging.getLogger('custodian.huaweicloud.client')
 
@@ -362,21 +357,9 @@
                 .with_credentials(globalCredentials) \
                 .with_region(RamRegion.CN_NORTH_4) \
                 .build()
-        elif service == 'elb':
-            credentials = BasicCredentials(self.ak, self.sk)
-            client = ElbClient.new_builder() \
-                .with_credentials(credentials) \
-                .with_region(ElbRegion.value_of(self.region)) \
-                .build()
 
         return client
 
-<<<<<<< HEAD
-    def request(self, service, resource=None):
-        if service == 'vpc':
-            request = ListVpcsRequest()
-        elif service == 'evs':
-=======
     def region_client(self, service, region):
         if service == 'obs':
             client = ObsClient(access_key_id=self.ak, secret_access_key=self.sk,
@@ -388,7 +371,6 @@
         if service == "vpc" or service == "vpc_v2":
             request = ListSecurityGroupsRequest()
         elif service == "evs":
->>>>>>> ce8d2522
             request = ListVolumesRequest()
         elif service == 'er':
             request = ListEnterpriseRoutersRequest()
@@ -400,13 +382,6 @@
             request = ListServersDetailsRequest()
         elif service == "deh":
             request = ListDedicatedHostsRequest()
-<<<<<<< HEAD
-        elif service == 'elb':
-            if resource == 'loadbalancer':
-                request = ListLoadBalancersRequest()
-            elif resource == 'listener':
-                request = ListListenersRequest()
-=======
         elif service == "obs":
             request = True
         elif service == 'iam-user':
@@ -464,6 +439,5 @@
             request.body = SearchResourceShareAssociationsReqBody(
                 association_type="principal",
                 association_status="associated")
->>>>>>> ce8d2522
 
         return request