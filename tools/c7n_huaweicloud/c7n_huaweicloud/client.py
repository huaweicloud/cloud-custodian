--- conflicted
+++ resolved
@@ -22,10 +22,6 @@
 from huaweicloudsdkfunctiongraph.v2.region.functiongraph_region import FunctionGraphRegion
 from huaweicloudsdktms.v1 import TmsClient
 from huaweicloudsdktms.v1.region.tms_region import TmsRegion
-<<<<<<< HEAD
-from huaweicloudsdkims.v2.region.ims_region import ImsRegion
-from huaweicloudsdkims.v2 import *
-=======
 from huaweicloudsdkdeh.v1 import DeHClient, ListDedicatedHostsRequest
 from huaweicloudsdkdeh.v1.region.deh_region import DeHRegion
 from huaweicloudsdkces.v2 import CesClient, ListAlarmRulesRequest
@@ -34,7 +30,8 @@
 from huaweicloudsdksmn.v2.region.smn_region import SmnRegion
 from huaweicloudsdkeg.v1 import EgClient
 from huaweicloudsdkeg.v1.region.eg_region import EgRegion
->>>>>>> e187188d
+from huaweicloudsdkims.v2.region.ims_region import ImsRegion
+from huaweicloudsdkims.v2 import *
 
 log = logging.getLogger('custodian.huaweicloud.client')
 
@@ -110,12 +107,6 @@
                 .with_credentials(globalCredentials) \
                 .with_region(ConfigRegion.value_of(self.region)) \
                 .build()
-<<<<<<< HEAD
-        elif service == 'ims':
-            client = ImsClient.new_builder() \
-                .with_credentials(credentials) \
-                .with_region(ImsRegion.value_of(self.region)) \
-=======
         elif service == 'deh':
             client = DeHClient.new_builder() \
                 .with_credentials(credentials) \
@@ -140,7 +131,11 @@
             client = EgClient.new_builder() \
                 .with_credentials(credentials) \
                 .with_region(EgRegion.value_of(self.region)) \
->>>>>>> e187188d
+                .build()
+        elif service == 'ims':
+            client = ImsClient.new_builder() \
+                .with_credentials(credentials) \
+                .with_region(ImsRegion.value_of(self.region)) \
                 .build()
 
         return client
@@ -152,16 +147,13 @@
             request = ListVolumesRequest()
         elif service == 'config':
             request = ShowTrackerConfigRequest()
-<<<<<<< HEAD
-        elif service == 'ims':
-            request = ListImagesRequest()
-=======
         elif service == 'deh':
             request = ListDedicatedHostsRequest()
         elif service == 'ces':
             request = ListAlarmRulesRequest()
         elif service == 'functiongraph':
             request = ListFunctionsRequest()
->>>>>>> e187188d
+        elif service == 'ims':
+            request = ListImagesRequest()
 
         return request