--- conflicted
+++ resolved
@@ -81,7 +81,6 @@
                       'Specify a default via HUAWEI_SECRET_ACCESS_KEY or context')
             sys.exit(1)
 
-<<<<<<< HEAD
         self.tms_region = os.getenv('HUAWEI_DEFAULT_TMS_REGION')
         if not self.tms_region:
             self.tms_region = 'cn-north-4'
@@ -90,8 +89,6 @@
         if not self.coc_region:
             self.coc_region = 'cn-north-4'
 
-=======
->>>>>>> c281652f
     def client(self, service):
         credentials = BasicCredentials(self.ak, self.sk, os.getenv('HUAWEI_PROJECT_ID')) \
             .with_security_token(self.token)
@@ -117,15 +114,6 @@
                 .with_region(EvsRegion.value_of(self.region)) \
                 .build()
         elif service == 'tms':
-<<<<<<< HEAD
-            global_credentials = GlobalCredentials(self.ak, self.sk)
-            client = TmsClient.new_builder() \
-                .with_credentials(global_credentials) \
-                .with_region(TmsRegion.value_of(self.tms_region)) \
-                .build()
-        elif service == 'iam':
-            global_credentials = GlobalCredentials(self.ak, self.sk)
-=======
             client = TmsClient.new_builder() \
                 .with_credentials(globalCredentials) \
                 .with_region(TmsRegion.value_of("cn-north-4")) \
@@ -136,22 +124,14 @@
                 .with_region(CbrRegion.value_of(self.region)) \
                 .build()
         elif service == 'iam':
->>>>>>> c281652f
             client = IamClient.new_builder() \
-                .with_credentials(global_credentials) \
+                .with_credentials(globalCredentials) \
                 .with_region(IamRegion.value_of(self.region)) \
                 .build()
         elif service == 'config':
-<<<<<<< HEAD
-            global_credentials = GlobalCredentials(self.ak, self.sk)
-            client = ConfigClient.new_builder() \
-                .with_credentials(global_credentials) \
-                .with_region(ConfigRegion.value_of(self.region)) \
-=======
             client = ConfigClient.new_builder() \
                 .with_credentials(globalCredentials) \
                 .with_region(ConfigRegion.value_of("cn-north-4")) \
->>>>>>> c281652f
                 .build()
         elif service == 'deh':
             client = DeHClient.new_builder() \
@@ -171,78 +151,76 @@
                 .with_credentials(credentials) \
                 .with_region(SmnRegion.value_of(self.region)) \
                 .build()
-<<<<<<< HEAD
+        elif service == 'kms':
+            client = KmsClient.new_builder() \
+                .with_credentials(credentials) \
+                .with_region(KmsRegion.value_of(self.region)) \
+                .build()
+        elif service == 'functiongraph':
+            client = FunctionGraphClient.new_builder() \
+                .with_credentials(credentials) \
+                .with_region(FunctionGraphRegion.value_of(self.region)) \
+                .build()
+        elif service == 'eg':
+            client = EgClient.new_builder() \
+                .with_credentials(credentials) \
+                .with_region(EgRegion.value_of(self.region)) \
+                .build()
+        elif service in ['elb_loadbalancer', 'elb_listener']:
+            client = ElbClient.new_builder() \
+                .with_credentials(credentials) \
+                .with_region(ElbRegion.value_of(self.region)) \
+                .build()
+        elif service == 'eip':
+            client = EipClient.new_builder() \
+                .with_credentials(credentials) \
+                .with_region(EipRegion.value_of(self.region)) \
+                .build()
+        elif service == 'geip':
+            client = GeipClient.new_builder() \
+                .with_credentials(credentials) \
+                .with_region(GeipRegion.value_of(self.region)) \
+                .build()
+        elif service == 'ims':
+            client = ImsClient.new_builder() \
+                .with_credentials(credentials) \
+                .with_region(ImsRegion.value_of(self.region)) \
+                .build()
+        elif service == 'cbr-backup' or service == 'cbr-vault' or service == 'cbr-policy':
+            client = CbrClient.new_builder() \
+                .with_credentials(credentials) \
+                .with_region(CbrRegion.value_of(self.region)) \
+                .build()
+        elif service == 'smn':
+            client = SmnClient.new_builder() \
+                .with_credentials(credentials) \
+                .with_region(SmnRegion.value_of(self.region)) \
+                .build()
+        elif service in ['nat_gateway', 'nat_snat_rule', 'nat_dnat_rule']:
+            client = NatClient.new_builder() \
+                .with_credentials(credentials) \
+                .with_region(NatRegion.value_of(self.region)) \
+                .build()
+        elif service == 'cts-tracker':
+            client = CtsClient.new_builder() \
+                .with_credentials(credentials) \
+                .with_region(CtsRegion.value_of(self.region)) \
+                .build()
+        elif service == 'cts-notification-smn':
+            client = CtsClient.new_builder() \
+                .with_credentials(credentials) \
+                .with_region(CtsRegion.value_of(self.region)) \
+                .build()
+        elif service == 'cts-notification-func':
+            client = CtsClient.new_builder() \
+                .with_credentials(credentials) \
+                .with_region(CtsRegion.value_of(self.region)) \
+                .build()
         elif service == 'coc':
             global_credentials = GlobalCredentials(self.ak, self.sk)
             client = CocClient.new_builder() \
                 .with_credentials(global_credentials) \
                 .with_region(CocRegion.value_of(self.coc_region)) \
-=======
-        elif service == 'kms':
-            client = KmsClient.new_builder() \
-                .with_credentials(credentials) \
-                .with_region(KmsRegion.value_of(self.region)) \
-                .build()
-        elif service == 'functiongraph':
-            client = FunctionGraphClient.new_builder() \
-                .with_credentials(credentials) \
-                .with_region(FunctionGraphRegion.value_of(self.region)) \
-                .build()
-        elif service == 'eg':
-            client = EgClient.new_builder() \
-                .with_credentials(credentials) \
-                .with_region(EgRegion.value_of(self.region)) \
-                .build()
-        elif service in ['elb_loadbalancer', 'elb_listener']:
-            client = ElbClient.new_builder() \
-                .with_credentials(credentials) \
-                .with_region(ElbRegion.value_of(self.region)) \
-                .build()
-        elif service == 'eip':
-            client = EipClient.new_builder() \
-                .with_credentials(credentials) \
-                .with_region(EipRegion.value_of(self.region)) \
-                .build()
-        elif service == 'geip':
-            client = GeipClient.new_builder() \
-                .with_credentials(credentials) \
-                .with_region(GeipRegion.value_of(self.region)) \
-                .build()
-        elif service == 'ims':
-            client = ImsClient.new_builder() \
-                .with_credentials(credentials) \
-                .with_region(ImsRegion.value_of(self.region)) \
-                .build()
-        elif service == 'cbr-backup' or service == 'cbr-vault' or service == 'cbr-policy':
-            client = CbrClient.new_builder() \
-                .with_credentials(credentials) \
-                .with_region(CbrRegion.value_of(self.region)) \
-                .build()
-        elif service == 'smn':
-            client = SmnClient.new_builder() \
-                .with_credentials(credentials) \
-                .with_region(SmnRegion.value_of(self.region)) \
-                .build()
-        elif service in ['nat_gateway', 'nat_snat_rule', 'nat_dnat_rule']:
-            client = NatClient.new_builder() \
-                .with_credentials(credentials) \
-                .with_region(NatRegion.value_of(self.region)) \
-                .build()
-        elif service == 'cts-tracker':
-            client = CtsClient.new_builder() \
-                .with_credentials(credentials) \
-                .with_region(CtsRegion.value_of(self.region)) \
-                .build()
-        elif service == 'cts-notification-smn':
-            client = CtsClient.new_builder() \
-                .with_credentials(credentials) \
-                .with_region(CtsRegion.value_of(self.region)) \
-                .build()
-        elif service == 'cts-notification-func':
-            client = CtsClient.new_builder() \
-                .with_credentials(credentials) \
-                .with_region(CtsRegion.value_of(self.region)) \
->>>>>>> c281652f
                 .build()
 
         return client
@@ -262,10 +240,6 @@
             request = True
         elif service == 'ces':
             request = ListAlarmRulesRequest()
-<<<<<<< HEAD
-        elif service == 'coc':
-            request = ListInstanceCompliantRequest()
-=======
         elif service == 'kms':
             request = ListKeysRequest()
             request.body = ListKeysRequestBody(
@@ -295,6 +269,8 @@
         elif service == 'cts-notification-func':
             request = ListNotificationsRequest()
             request.notification_type = "fun"
->>>>>>> c281652f
+
+        elif service == 'coc':
+            request = ListInstanceCompliantRequest()
 
         return request