# Copyright The Cloud Custodian Authors.
# SPDX-License-Identifier: Apache-2.0

import logging
import os
import sys

<<<<<<< HEAD
from huaweicloudsdkcore.auth.credentials import BasicCredentials, GlobalCredentials
from huaweicloudsdkecs.v2 import *
from huaweicloudsdkevs.v2 import *
=======
from huaweicloudsdkconfig.v1 import ConfigClient, ShowTrackerConfigRequest
from huaweicloudsdkconfig.v1.region.config_region import ConfigRegion
from huaweicloudsdkcore.auth.credentials import BasicCredentials, GlobalCredentials
from huaweicloudsdkecs.v2 import EcsClient, ListServersDetailsRequest
from huaweicloudsdkecs.v2.region.ecs_region import EcsRegion
from huaweicloudsdkevs.v2 import EvsClient, ListVolumesRequest
>>>>>>> 469db76b
from huaweicloudsdkevs.v2.region.evs_region import EvsRegion
from huaweicloudsdkiam.v3 import IamClient
from huaweicloudsdkiam.v3.region.iam_region import IamRegion
from huaweicloudsdkvpc.v2 import ListSecurityGroupsRequest
from huaweicloudsdkvpc.v2.vpc_client import VpcClient as VpcClientV2
from huaweicloudsdkvpc.v3.region.vpc_region import VpcRegion
from huaweicloudsdkvpc.v3.vpc_client import VpcClient as VpcClientV3
from huaweicloudsdkfunctiongraph.v2 import FunctionGraphClient, ListFunctionsRequest
from huaweicloudsdkfunctiongraph.v2.region.functiongraph_region import FunctionGraphRegion
from huaweicloudsdktms.v1 import TmsClient
from huaweicloudsdktms.v1.region.tms_region import TmsRegion
from huaweicloudsdklts.v2 import LtsClient, ListTransfersRequest
from huaweicloudsdklts.v2.region.lts_region import LtsRegion
from huaweicloudsdkdeh.v1 import DeHClient, ListDedicatedHostsRequest
from huaweicloudsdkdeh.v1.region.deh_region import DeHRegion
from huaweicloudsdkobs.v1.region.obs_region import ObsRegion
from obs import ObsClient
from huaweicloudsdkces.v2 import CesClient, ListAlarmRulesRequest
from huaweicloudsdkces.v2.region.ces_region import CesRegion
from huaweicloudsdkkms.v2 import KmsClient, ListKeysRequest, ListKeysRequestBody
from huaweicloudsdkkms.v2.region.kms_region import KmsRegion
from huaweicloudsdkeg.v1 import EgClient
from huaweicloudsdkeg.v1.region.eg_region import EgRegion
from huaweicloudsdkelb.v3.region.elb_region import ElbRegion
from huaweicloudsdkelb.v3 import ElbClient, ListLoadBalancersRequest, ListListenersRequest
from huaweicloudsdkeip.v3.region.eip_region import EipRegion
from huaweicloudsdkeip.v3 import EipClient
from huaweicloudsdkgeip.v3.region.geip_region import GeipRegion
from huaweicloudsdkgeip.v3 import GeipClient
from huaweicloudsdkims.v2.region.ims_region import ImsRegion
from huaweicloudsdkims.v2 import ImsClient, ListImagesRequest
from huaweicloudsdkcbr.v1.region.cbr_region import CbrRegion
from huaweicloudsdkcbr.v1 import CbrClient
from huaweicloudsdksmn.v2.region.smn_region import SmnRegion
from huaweicloudsdksmn.v2 import SmnClient, ListTopicsRequest
from huaweicloudsdknat.v2.region.nat_region import NatRegion
from huaweicloudsdknat.v2 import ListNatGatewaysRequest, NatClient, \
    ListNatGatewaySnatRulesRequest, ListNatGatewayDnatRulesRequest
from huaweicloudsdkcts.v3 import CtsClient, ListTrackersRequest, ListNotificationsRequest
from huaweicloudsdkcts.v3.region.cts_region import CtsRegion
from huaweicloudsdkcbr.v1 import ListBackupsRequest, ListVaultRequest

from huaweicloudsdkiam.v5 import IamClient as IamClientV5, ListUsersV5Request, ListPoliciesV5Request

LIST_POLICIES_V_REQUEST = ListPoliciesV5Request

REQUEST = ListPoliciesV5Request

V_REQUEST = ListPoliciesV5Request
from huaweicloudsdkiam.v5.region import iam_region as iam_region_v5

log = logging.getLogger('custodian.huaweicloud.client')


class Session:
    """Session"""

    def __init__(self, options=None):
        self.region = os.getenv('HUAWEI_DEFAULT_REGION')
        self.token = None
        if not self.region:
            log.error('No default region set. Specify a default via HUAWEI_DEFAULT_REGION')
            sys.exit(1)

        if options is not None:
            self.ak = options.get('SecurityAccessKey')
            self.sk = options.get('SecuritySecretKey')
            self.token = options.get('SecurityToken')
        self.ak = os.getenv('HUAWEI_ACCESS_KEY_ID') or self.ak
        if self.ak is None:
            log.error('No access key id set. '
                      'Specify a default via HUAWEI_ACCESS_KEY_ID or context')
            sys.exit(1)

        self.sk = os.getenv('HUAWEI_SECRET_ACCESS_KEY') or self.sk
        if self.sk is None:
            log.error('No secret access key set. '
                      'Specify a default via HUAWEI_SECRET_ACCESS_KEY or context')
            sys.exit(1)

    def client(self, service):
        credentials = BasicCredentials(self.ak, self.sk, os.getenv('HUAWEI_PROJECT_ID')) \
            .with_security_token(self.token)
        globalCredentials = GlobalCredentials(self.ak, self.sk).with_security_token(self.token)
        if service == 'vpc':
            client = VpcClientV3.new_builder() \
                .with_credentials(credentials) \
                .with_region(VpcRegion.value_of(self.region)) \
                .build()
        elif service == 'vpc_v2':
            client = VpcClientV2.new_builder() \
                .with_credentials(credentials) \
                .with_region(VpcRegion.value_of(self.region)) \
                .build()
        elif service == 'ecs':
            client = EcsClient.new_builder() \
                .with_credentials(credentials) \
                .with_region(EcsRegion.value_of(self.region)) \
                .build()
        elif service == 'evs':
            client = EvsClient.new_builder() \
                .with_credentials(credentials) \
                .with_region(EvsRegion.value_of(self.region)) \
                .build()
        elif service == 'lts-transfer':
            client = LtsClient.new_builder() \
                .with_credentials(credentials) \
                .with_region(LtsRegion.value_of(self.region)) \
                .build()
        elif service == 'tms':
            client = TmsClient.new_builder() \
                .with_credentials(globalCredentials) \
                .with_region(TmsRegion.value_of("cn-north-4")) \
                .build()
        elif service == 'cbr':
            client = CbrClient.new_builder() \
                .with_credentials(credentials) \
                .with_region(CbrRegion.value_of(self.region)) \
                .build()
        elif service == 'iam':
            client = IamClient.new_builder() \
                .with_credentials(globalCredentials) \
                .with_region(IamRegion.value_of(self.region)) \
                .build()
        elif service == 'config':
            client = ConfigClient.new_builder() \
                .with_credentials(globalCredentials) \
                .with_region(ConfigRegion.value_of("cn-north-4")) \
                .build()
        elif service == 'deh':
            client = DeHClient.new_builder() \
                .with_credentials(credentials) \
                .with_region(DeHRegion.value_of(self.region)) \
                .build()
        elif service == "obs":
            client = ObsClient(access_key_id=self.ak, secret_access_key=self.sk,
                                server=ObsRegion.value_of(self.region).endpoint)
        elif service == 'ces':
            client = CesClient.new_builder() \
                .with_credentials(credentials) \
                .with_region(CesRegion.value_of(self.region)) \
                .build()
        elif service == 'smn':
            client = SmnClient.new_builder() \
                .with_credentials(credentials) \
                .with_region(SmnRegion.value_of(self.region)) \
                .build()
        elif service == 'kms':
            client = KmsClient.new_builder() \
                .with_credentials(credentials) \
                .with_region(KmsRegion.value_of(self.region)) \
                .build()
        elif service == 'functiongraph':
            client = FunctionGraphClient.new_builder() \
                .with_credentials(credentials) \
                .with_region(FunctionGraphRegion.value_of(self.region)) \
                .build()
        elif service == 'eg':
            client = EgClient.new_builder() \
                .with_credentials(credentials) \
                .with_region(EgRegion.value_of(self.region)) \
                .build()
        elif service in ['elb_loadbalancer', 'elb_listener']:
            client = ElbClient.new_builder() \
                .with_credentials(credentials) \
                .with_region(ElbRegion.value_of(self.region)) \
                .build()
        elif service == 'eip':
            client = EipClient.new_builder() \
                .with_credentials(credentials) \
                .with_region(EipRegion.value_of(self.region)) \
                .build()
        elif service == 'geip':
            client = GeipClient.new_builder() \
                .with_credentials(credentials) \
                .with_region(GeipRegion.value_of(self.region)) \
                .build()
        elif service == 'ims':
            client = ImsClient.new_builder() \
                .with_credentials(credentials) \
                .with_region(ImsRegion.value_of(self.region)) \
                .build()
        elif service == 'cbr-backup' or service == 'cbr-vault' or service == 'cbr-policy':
            client = CbrClient.new_builder() \
                .with_credentials(credentials) \
                .with_region(CbrRegion.value_of(self.region)) \
                .build()
        elif service == 'smn':
            client = SmnClient.new_builder() \
                .with_credentials(credentials) \
                .with_region(SmnRegion.value_of(self.region)) \
                .build()
        elif service in ['nat_gateway', 'nat_snat_rule', 'nat_dnat_rule']:
            client = NatClient.new_builder() \
                .with_credentials(credentials) \
                .with_region(NatRegion.value_of(self.region)) \
                .build()
        elif service == 'cts-tracker':
            client = CtsClient.new_builder() \
                .with_credentials(credentials) \
                .with_region(CtsRegion.value_of(self.region)) \
                .build()
        elif service == 'cts-notification-smn':
            client = CtsClient.new_builder() \
                .with_credentials(credentials) \
                .with_region(CtsRegion.value_of(self.region)) \
                .build()
        elif service == 'cts-notification-func':
            client = CtsClient.new_builder() \
                .with_credentials(credentials) \
                .with_region(CtsRegion.value_of(self.region)) \
                .build()
        elif service == 'iam-user':
            globalCredentials = GlobalCredentials(self.ak, self.sk)
            client = IamClientV5.new_builder() \
                .with_credentials(globalCredentials) \
                .with_region(iam_region_v5.IamRegion.value_of(self.region)) \
                .build()
        elif service == 'iam-policy':
            globalCredentials = GlobalCredentials(self.ak, self.sk)
            client = IamClientV5.new_builder() \
                .with_credentials(globalCredentials) \
                .with_region(iam_region_v5.IamRegion.value_of(self.region)) \
                .build()

        return client

    def request(self, service):
        if service == 'vpc' or service == 'vpc_v2':
            request = ListSecurityGroupsRequest()
        elif service == 'evs':
            request = ListVolumesRequest()
<<<<<<< HEAD
        elif service == 'iam-user':
            request = ListUsersV5Request()
        elif service == 'iam-policy':
            request = ListPoliciesV5Request()
=======
        elif service == 'lts-transfer':
            request = ListTransfersRequest()
        elif service == 'config':
            request = ShowTrackerConfigRequest()
        elif service == 'ecs':
            request = ListServersDetailsRequest()
        elif service == 'deh':
            request = ListDedicatedHostsRequest()
        elif service == 'obs':
            request = True
        elif service == 'ces':
            request = ListAlarmRulesRequest()
        elif service == 'kms':
            request = ListKeysRequest()
            request.body = ListKeysRequestBody(
                key_spec="ALL"
            )
        elif service == 'functiongraph':
            request = ListFunctionsRequest()
        elif service == 'elb_loadbalancer':
            request = ListLoadBalancersRequest()
        elif service == 'elb_listener':
            request = ListListenersRequest()
        elif service == 'ims':
            request = ListImagesRequest()
        elif service == 'smn':
            request = ListTopicsRequest()
        elif service == 'nat_gateway':
            request = ListNatGatewaysRequest()
        elif service == 'nat_snat_rule':
            request = ListNatGatewaySnatRulesRequest()
        elif service == 'nat_dnat_rule':
            request = ListNatGatewayDnatRulesRequest()
        elif service == 'cts-tracker':
            request = ListTrackersRequest()
        elif service == 'cts-notification-smn':
            request = ListNotificationsRequest()
            request.notification_type = "smn"
        elif service == 'cts-notification-func':
            request = ListNotificationsRequest()
            request.notification_type = "fun"
        elif service == 'cbr-backup':
            request = ListBackupsRequest()
        elif service == 'cbr-vault':
            request = ListVaultRequest()
>>>>>>> 469db76b

        return request<|MERGE_RESOLUTION|>--- conflicted
+++ resolved
@@ -5,18 +5,12 @@
 import os
 import sys
 
-<<<<<<< HEAD
-from huaweicloudsdkcore.auth.credentials import BasicCredentials, GlobalCredentials
-from huaweicloudsdkecs.v2 import *
-from huaweicloudsdkevs.v2 import *
-=======
 from huaweicloudsdkconfig.v1 import ConfigClient, ShowTrackerConfigRequest
 from huaweicloudsdkconfig.v1.region.config_region import ConfigRegion
 from huaweicloudsdkcore.auth.credentials import BasicCredentials, GlobalCredentials
 from huaweicloudsdkecs.v2 import EcsClient, ListServersDetailsRequest
 from huaweicloudsdkecs.v2.region.ecs_region import EcsRegion
 from huaweicloudsdkevs.v2 import EvsClient, ListVolumesRequest
->>>>>>> 469db76b
 from huaweicloudsdkevs.v2.region.evs_region import EvsRegion
 from huaweicloudsdkiam.v3 import IamClient
 from huaweicloudsdkiam.v3.region.iam_region import IamRegion
@@ -249,12 +243,6 @@
             request = ListSecurityGroupsRequest()
         elif service == 'evs':
             request = ListVolumesRequest()
-<<<<<<< HEAD
-        elif service == 'iam-user':
-            request = ListUsersV5Request()
-        elif service == 'iam-policy':
-            request = ListPoliciesV5Request()
-=======
         elif service == 'lts-transfer':
             request = ListTransfersRequest()
         elif service == 'config':
@@ -300,6 +288,9 @@
             request = ListBackupsRequest()
         elif service == 'cbr-vault':
             request = ListVaultRequest()
->>>>>>> 469db76b
+        elif service == 'iam-user':
+            request = ListUsersV5Request()
+        elif service == 'iam-policy':
+            request = ListPoliciesV5Request()
 
         return request