# Copyright The Cloud Custodian Authors.
# SPDX-License-Identifier: Apache-2.0

import logging
import os
import sys

from huaweicloudsdkconfig.v1 import ConfigClient, ShowTrackerConfigRequest
from huaweicloudsdkconfig.v1.region.config_region import ConfigRegion
from huaweicloudsdkcore.auth.credentials import BasicCredentials, GlobalCredentials
from huaweicloudsdkecs.v2 import EcsClient, ListServersDetailsRequest
from huaweicloudsdkecs.v2.region.ecs_region import EcsRegion
from huaweicloudsdkevs.v2 import EvsClient, ListVolumesRequest
from huaweicloudsdkevs.v2.region.evs_region import EvsRegion
from huaweicloudsdkiam.v3 import IamClient
from huaweicloudsdkiam.v3.region.iam_region import IamRegion
from huaweicloudsdkvpc.v2 import ListSecurityGroupsRequest
from huaweicloudsdkvpc.v2.vpc_client import VpcClient as VpcClientV2
from huaweicloudsdkvpc.v3.region.vpc_region import VpcRegion
from huaweicloudsdkvpc.v3.vpc_client import VpcClient as VpcClientV3
from huaweicloudsdkfunctiongraph.v2 import FunctionGraphClient, ListFunctionsRequest
from huaweicloudsdkfunctiongraph.v2.region.functiongraph_region import (
    FunctionGraphRegion,
)
from huaweicloudsdktms.v1 import TmsClient
from huaweicloudsdktms.v1.region.tms_region import TmsRegion
from huaweicloudsdklts.v2 import LtsClient, ListTransfersRequest
from huaweicloudsdklts.v2.region.lts_region import LtsRegion
from huaweicloudsdkdeh.v1 import DeHClient, ListDedicatedHostsRequest
from huaweicloudsdkdeh.v1.region.deh_region import DeHRegion
from huaweicloudsdker.v3 import ErClient, ListEnterpriseRoutersRequest
from huaweicloudsdker.v3.region.er_region import ErRegion
from huaweicloudsdkobs.v1.region.obs_region import ObsRegion
from obs import ObsClient
from huaweicloudsdkces.v2 import CesClient, ListAlarmRulesRequest
from huaweicloudsdkces.v2.region.ces_region import CesRegion
from huaweicloudsdkkms.v2 import KmsClient, ListKeysRequest, ListKeysRequestBody
from huaweicloudsdkkms.v2.region.kms_region import KmsRegion
from huaweicloudsdkeg.v1 import EgClient
from huaweicloudsdkeg.v1.region.eg_region import EgRegion
from huaweicloudsdkelb.v3.region.elb_region import ElbRegion
from huaweicloudsdkelb.v3 import (
    ElbClient,
    ListLoadBalancersRequest,
    ListListenersRequest,
)
from huaweicloudsdkeip.v3.region.eip_region import EipRegion
from huaweicloudsdkeip.v3 import EipClient
from huaweicloudsdkgeip.v3.region.geip_region import GeipRegion
from huaweicloudsdkgeip.v3 import GeipClient
from huaweicloudsdkims.v2.region.ims_region import ImsRegion
from huaweicloudsdkims.v2 import ImsClient, ListImagesRequest
from huaweicloudsdkcbr.v1.region.cbr_region import CbrRegion
from huaweicloudsdkcbr.v1 import CbrClient
from huaweicloudsdksmn.v2.region.smn_region import SmnRegion
from huaweicloudsdksmn.v2 import SmnClient, ListTopicsRequest
from huaweicloudsdknat.v2.region.nat_region import NatRegion
from huaweicloudsdknat.v2 import (
    ListNatGatewaysRequest,
    NatClient,
    ListNatGatewaySnatRulesRequest,
    ListNatGatewayDnatRulesRequest,
)
from huaweicloudsdkcts.v3 import (
    CtsClient,
    ListTrackersRequest,
    ListNotificationsRequest,
)
from huaweicloudsdkcts.v3.region.cts_region import CtsRegion
from huaweicloudsdkcbr.v1 import ListBackupsRequest, ListVaultRequest
from huaweicloudsdksfsturbo.v1 import SFSTurboClient, ListSharesRequest
from huaweicloudsdksfsturbo.v1.region.sfsturbo_region import SFSTurboRegion
from huaweicloudsdkcoc.v1 import CocClient, ListInstanceCompliantRequest
from huaweicloudsdkcoc.v1.region.coc_region import CocRegion
from huaweicloudsdkorganizations.v1 import OrganizationsClient, ListAccountsRequest, \
    ListOrganizationalUnitsRequest, ListPoliciesRequest
from huaweicloudsdkorganizations.v1.region.organizations_region import OrganizationsRegion
from huaweicloudsdksecmaster.v2 import ListWorkspacesRequest, SecMasterClient
from huaweicloudsdksecmaster.v2.region.secmaster_region import SecMasterRegion

log = logging.getLogger("custodian.huaweicloud.client")


class Session:
    """Session"""

    def __init__(self, options=None):
        self.region = os.getenv("HUAWEI_DEFAULT_REGION")
        self.token = None
        if not self.region:
            log.error(
                "No default region set. Specify a default via HUAWEI_DEFAULT_REGION"
            )
            sys.exit(1)

        if options is not None:
            self.ak = options.get("SecurityAccessKey")
            self.sk = options.get("SecuritySecretKey")
            self.token = options.get("SecurityToken")
        self.ak = os.getenv("HUAWEI_ACCESS_KEY_ID") or self.ak
        if self.ak is None:
            log.error(
                "No access key id set. "
                "Specify a default via HUAWEI_ACCESS_KEY_ID or context"
            )
            sys.exit(1)

        self.sk = os.getenv("HUAWEI_SECRET_ACCESS_KEY") or self.sk
        if self.sk is None:
            log.error(
                "No secret access key set. "
                "Specify a default via HUAWEI_SECRET_ACCESS_KEY or context"
            )
            sys.exit(1)

    def client(self, service):
        credentials = BasicCredentials(
            self.ak, self.sk, os.getenv("HUAWEI_PROJECT_ID")
        ).with_security_token(self.token)
        globalCredentials = GlobalCredentials(self.ak, self.sk).with_security_token(
            self.token
        )
        if service == "vpc":
            client = (
                VpcClientV3.new_builder()
                .with_credentials(credentials)
                .with_region(VpcRegion.value_of(self.region))
                .build()
            )
        elif service == "vpc_v2":
            client = (
                VpcClientV2.new_builder()
                .with_credentials(credentials)
                .with_region(VpcRegion.value_of(self.region))
                .build()
            )
        elif service == "ecs":
            client = (
                EcsClient.new_builder()
                .with_credentials(credentials)
                .with_region(EcsRegion.value_of(self.region))
                .build()
<<<<<<< HEAD
        elif service == 'er':
            client = ErClient.new_builder() \
                .with_credentials(credentials) \
                .with_region(ErRegion.value_of(self.region)) \
                .build()
        elif service == 'evs':
            client = EvsClient.new_builder() \
                .with_credentials(credentials) \
                .with_region(EvsRegion.value_of(self.region)) \
=======
            )
        elif service == "evs":
            client = (
                EvsClient.new_builder()
                .with_credentials(credentials)
                .with_region(EvsRegion.value_of(self.region))
>>>>>>> af5b7662
                .build()
            )
        elif service == "lts-transfer":
            client = (
                LtsClient.new_builder()
                .with_credentials(credentials)
                .with_region(LtsRegion.value_of(self.region))
                .build()
            )
        elif service == "tms":
            client = (
                TmsClient.new_builder()
                .with_credentials(globalCredentials)
                .with_region(TmsRegion.value_of("cn-north-4"))
                .build()
            )
        elif service == "cbr":
            client = (
                CbrClient.new_builder()
                .with_credentials(credentials)
                .with_region(CbrRegion.value_of(self.region))
                .build()
            )
        elif service == "iam":
            client = (
                IamClient.new_builder()
                .with_credentials(globalCredentials)
                .with_region(IamRegion.value_of(self.region))
                .build()
            )
        elif service == "config":
            client = (
                ConfigClient.new_builder()
                .with_credentials(globalCredentials)
                .with_region(ConfigRegion.value_of("cn-north-4"))
                .build()
            )
        elif service == "deh":
            client = (
                DeHClient.new_builder()
                .with_credentials(credentials)
                .with_region(DeHRegion.value_of(self.region))
                .build()
            )
        elif service == "obs":
            client = ObsClient(
                access_key_id=self.ak,
                secret_access_key=self.sk,
                server=ObsRegion.value_of(self.region).endpoint,
            )
        elif service == "ces":
            client = (
                CesClient.new_builder()
                .with_credentials(credentials)
                .with_region(CesRegion.value_of(self.region))
                .build()
            )
        elif service == "smn":
            client = (
                SmnClient.new_builder()
                .with_credentials(credentials)
                .with_region(SmnRegion.value_of(self.region))
                .build()
            )
        elif service == "kms":
            client = (
                KmsClient.new_builder()
                .with_credentials(credentials)
                .with_region(KmsRegion.value_of(self.region))
                .build()
            )
        elif service == "functiongraph":
            client = (
                FunctionGraphClient.new_builder()
                .with_credentials(credentials)
                .with_region(FunctionGraphRegion.value_of(self.region))
                .build()
            )
        elif service == "eg":
            client = (
                EgClient.new_builder()
                .with_credentials(credentials)
                .with_region(EgRegion.value_of(self.region))
                .build()
            )
        elif service in ["elb_loadbalancer", "elb_listener"]:
            client = (
                ElbClient.new_builder()
                .with_credentials(credentials)
                .with_region(ElbRegion.value_of(self.region))
                .build()
            )
        elif service == "eip":
            client = (
                EipClient.new_builder()
                .with_credentials(credentials)
                .with_region(EipRegion.value_of(self.region))
                .build()
            )
        elif service == "geip":
            client = (
                GeipClient.new_builder()
                .with_credentials(credentials)
                .with_region(GeipRegion.value_of(self.region))
                .build()
            )
        elif service == "ims":
            client = (
                ImsClient.new_builder()
                .with_credentials(credentials)
                .with_region(ImsRegion.value_of(self.region))
                .build()
            )
        elif (
            service == "cbr-backup" or service == "cbr-vault" or service == "cbr-policy"
        ):
            client = (
                CbrClient.new_builder()
                .with_credentials(credentials)
                .with_region(CbrRegion.value_of(self.region))
                .build()
            )
        elif service == "smn":
            client = (
                SmnClient.new_builder()
                .with_credentials(credentials)
                .with_region(SmnRegion.value_of(self.region))
                .build()
            )
        elif service in ["nat_gateway", "nat_snat_rule", "nat_dnat_rule"]:
            client = (
                NatClient.new_builder()
                .with_credentials(credentials)
                .with_region(NatRegion.value_of(self.region))
                .build()
            )
        elif service == "secmaster":
            client = (
                SecMasterClient.new_builder()
                .with_credentials(credentials)
                .with_region(SecMasterRegion.value_of(self.region))
                .build()
            )
        elif service == "cts-tracker":
            client = (
                CtsClient.new_builder()
                .with_credentials(credentials)
                .with_region(CtsRegion.value_of(self.region))
                .build()
            )
        elif service == "cts-notification-smn":
            client = (
                CtsClient.new_builder()
                .with_credentials(credentials)
                .with_region(CtsRegion.value_of(self.region))
                .build()
            )
        elif service == "cts-notification-func":
            client = (
                CtsClient.new_builder()
                .with_credentials(credentials)
                .with_region(CtsRegion.value_of(self.region))
                .build()
            )
        elif service == "sfsturbo":
            client = (
                SFSTurboClient.new_builder()
                .with_credentials(credentials)
                .with_region(SFSTurboRegion.value_of(self.region))
                .build()
            )
        elif service == "cbr":
            client = (
                CbrClient.new_builder()
                .with_credentials(credentials)
                .with_region(CbrRegion.value_of(self.region))
                .build()
            )
        elif service == "coc":
            client = (
                CocClient.new_builder()
                .with_credentials(globalCredentials)
                .with_region(CocRegion.value_of("cn-north-4"))
                .build()
            )
        elif service in ['org-policy', 'org-unit', 'org-account']:
            client = OrganizationsClient.new_builder() \
                .with_credentials(globalCredentials) \
                .with_region(OrganizationsRegion.CN_NORTH_4) \
                .build()

        return client

    def request(self, service):
        if service == "vpc" or service == "vpc_v2":
            request = ListSecurityGroupsRequest()
        elif service == "evs":
            request = ListVolumesRequest()
<<<<<<< HEAD
        elif service == 'er':
            request = ListEnterpriseRoutersRequest()
        elif service == 'lts-transfer':
=======
        elif service == "lts-transfer":
>>>>>>> af5b7662
            request = ListTransfersRequest()
        elif service == "config":
            request = ShowTrackerConfigRequest()
        elif service == "ecs":
            request = ListServersDetailsRequest()
        elif service == "deh":
            request = ListDedicatedHostsRequest()
        elif service == "obs":
            request = True
        elif service == "ces":
            request = ListAlarmRulesRequest()
        elif service == 'org-policy':
            request = ListPoliciesRequest()
        elif service == 'org-unit':
            request = ListOrganizationalUnitsRequest()
        elif service == 'org-account':
            request = ListAccountsRequest()

        elif service == 'kms':
            request = ListKeysRequest()
            request.body = ListKeysRequestBody(key_spec="ALL")
        elif service == "functiongraph":
            request = ListFunctionsRequest()
        elif service == "elb_loadbalancer":
            request = ListLoadBalancersRequest()
        elif service == "elb_listener":
            request = ListListenersRequest()
        elif service == "ims":
            request = ListImagesRequest()
        elif service == "smn":
            request = ListTopicsRequest()
        elif service == "nat_gateway":
            request = ListNatGatewaysRequest()
        elif service == "nat_snat_rule":
            request = ListNatGatewaySnatRulesRequest()
        elif service == "nat_dnat_rule":
            request = ListNatGatewayDnatRulesRequest()
        elif service == "secmaster":
            request = ListWorkspacesRequest()
        elif service == "cts-tracker":
            request = ListTrackersRequest()
        elif service == "cts-notification-smn":
            request = ListNotificationsRequest()
            request.notification_type = "smn"
        elif service == "cts-notification-func":
            request = ListNotificationsRequest()
            request.notification_type = "fun"
        elif service == "cbr-backup":
            request = ListBackupsRequest()
        elif service == "cbr-vault":
            request = ListVaultRequest()
        elif service == "sfsturbo":
            request = ListSharesRequest()
        elif service == "coc":
            request = ListInstanceCompliantRequest()

        return request<|MERGE_RESOLUTION|>--- conflicted
+++ resolved
@@ -140,24 +140,19 @@
                 .with_credentials(credentials)
                 .with_region(EcsRegion.value_of(self.region))
                 .build()
-<<<<<<< HEAD
+            )
         elif service == 'er':
-            client = ErClient.new_builder() \
+            client = (
+                ErClient.new_builder() \
                 .with_credentials(credentials) \
                 .with_region(ErRegion.value_of(self.region)) \
                 .build()
-        elif service == 'evs':
-            client = EvsClient.new_builder() \
-                .with_credentials(credentials) \
-                .with_region(EvsRegion.value_of(self.region)) \
-=======
             )
         elif service == "evs":
             client = (
                 EvsClient.new_builder()
                 .with_credentials(credentials)
                 .with_region(EvsRegion.value_of(self.region))
->>>>>>> af5b7662
                 .build()
             )
         elif service == "lts-transfer":
@@ -356,13 +351,9 @@
             request = ListSecurityGroupsRequest()
         elif service == "evs":
             request = ListVolumesRequest()
-<<<<<<< HEAD
         elif service == 'er':
             request = ListEnterpriseRoutersRequest()
-        elif service == 'lts-transfer':
-=======
         elif service == "lts-transfer":
->>>>>>> af5b7662
             request = ListTransfersRequest()
         elif service == "config":
             request = ShowTrackerConfigRequest()
