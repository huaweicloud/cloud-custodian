--- conflicted
+++ resolved
@@ -103,19 +103,8 @@
     SearchResourceShareAssociationsReqBody,
 )
 from huaweicloudsdkram.v1.region.ram_region import RamRegion
-<<<<<<< HEAD
-from huaweicloudsdkdns.v2 import (
-    ListPublicZonesRequest,
-    ListPrivateZonesRequest,
-    ListRecordSetsWithLineRequest,
-    DnsClient
-)
-from huaweicloudsdkdns.v2.region.dns_region import DnsRegion
-
-=======
 from huaweicloudsdkcc.v3 import CcClient, ListCentralNetworksRequest
 from huaweicloudsdkcc.v3.region.cc_region import CcRegion
->>>>>>> 852a9991
 
 log = logging.getLogger("custodian.huaweicloud.client")
 
@@ -423,13 +412,6 @@
                 .with_region(KafkaRegion.value_of(self.region))
                 .build()
             )
-<<<<<<< HEAD
-        elif service in ['dns-publiczone', 'dns-privatezone', 'dns-recordset']:
-            client = (
-                DnsClient.new_builder()
-                .with_credentials(credentials)
-                .with_region(DnsRegion.value_of(self.region))
-=======
         elif service == "cc":
             client = (
                 CcClient.new_builder()
@@ -442,7 +424,6 @@
                 BmsClient.new_builder()
                 .with_credentials(credentials)
                 .with_region(BmsRegion.value_of(self.region))
->>>>>>> 852a9991
                 .build()
             )
 
@@ -555,17 +536,7 @@
             request = ListDDosStatusRequest()
         elif service == 'kafka':
             request = ListInstancesRequest()
-<<<<<<< HEAD
-        elif service == 'dns-publiczone':
-            request = ListPublicZonesRequest()
-        elif service == 'dns-privatezone':
-            request = ListPrivateZonesRequest()
-            request.type = "private"
-        elif service == 'dns-recordset':
-            request = ListRecordSetsWithLineRequest()
-=======
         elif service == "bms":
             request = ListBareMetalServerDetailsRequest()
 
->>>>>>> 852a9991
         return request