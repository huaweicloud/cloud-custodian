--- conflicted
+++ resolved
@@ -110,15 +110,12 @@
 from huaweicloudsdkscm.v3 import ScmClient, ListCertificatesRequest
 from huaweicloudsdkscm.v3.region.scm_region import ScmRegion
 
-<<<<<<< HEAD
-=======
 from huaweicloudsdkdc.v3 import DcClient, ListDirectConnectsRequest
 from huaweicloudsdkdc.v3.region.dc_region import DcRegion
 
 from huaweicloudsdkcc.v3 import CcClient, ListCentralNetworksRequest
 from huaweicloudsdkcc.v3.region.cc_region import CcRegion
 
->>>>>>> 3fbebae6
 log = logging.getLogger("custodian.huaweicloud.client")
 
 
@@ -581,8 +578,6 @@
             request = ListDDosStatusRequest()
         elif service == 'kafka':
             request = ListInstancesRequest()
-<<<<<<< HEAD
-=======
         elif service == 'certificate':
             request = ListCertificatesRequest()
         elif service == 'dc':
@@ -592,5 +587,4 @@
         elif service == 'rds':
             request = RdsListInstancesRequest()
 
->>>>>>> 3fbebae6
         return request