--- conflicted
+++ resolved
@@ -202,13 +202,11 @@
                 .with_credentials(credentials) \
                 .with_region(NatRegion.value_of(self.region)) \
                 .build()
-<<<<<<< HEAD
         elif service == 'secmaster':
             client = SecMasterClient.new_builder() \
                 .with_credentials(credentials) \
                 .with_region(SecMasterRegion.value_of(self.region)) \
-                .build()
-=======
+                .build()       
         elif service == 'cts-tracker':
             client = CtsClient.new_builder() \
                 .with_credentials(credentials) \
@@ -225,7 +223,6 @@
                 .with_region(CtsRegion.value_of(self.region)) \
                 .build()
 
->>>>>>> 469db76b
         return client
 
     def request(self, service):
@@ -266,10 +263,8 @@
             request = ListNatGatewaySnatRulesRequest()
         elif service == 'nat_dnat_rule':
             request = ListNatGatewayDnatRulesRequest()
-<<<<<<< HEAD
         elif service == 'secmaster':
-            request = ListWorkspacesRequest()
-=======
+            request = ListWorkspacesRequest()        
         elif service == 'cts-tracker':
             request = ListTrackersRequest()
         elif service == 'cts-notification-smn':
@@ -283,5 +278,4 @@
         elif service == 'cbr-vault':
             request = ListVaultRequest()
 
->>>>>>> 469db76b
         return request