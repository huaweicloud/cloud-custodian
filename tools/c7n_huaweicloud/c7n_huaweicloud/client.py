# Copyright The Cloud Custodian Authors.
# SPDX-License-Identifier: Apache-2.0

import logging
import os
import sys

from huaweicloudsdkcore.auth.credentials import BasicCredentials
from huaweicloudsdkconfig.v1 import ConfigClient, ShowTrackerConfigRequest
from huaweicloudsdkconfig.v1.region.config_region import ConfigRegion
from huaweicloudsdkcore.auth.credentials import BasicCredentials, GlobalCredentials
from huaweicloudsdkecs.v2 import *
from huaweicloudsdkevs.v2 import *
from huaweicloudsdkevs.v2.region.evs_region import EvsRegion
from huaweicloudsdkiam.v3 import IamClient
from huaweicloudsdkiam.v3.region.iam_region import IamRegion
from huaweicloudsdkvpc.v2 import *
from huaweicloudsdktms.v1 import *
from huaweicloudsdktms.v1.region.tms_region import TmsRegion

log = logging.getLogger('custodian.huaweicloud.client')


class Session:
    """Session"""

    def __init__(self, options=None):
        self.region = os.getenv('HUAWEI_DEFAULT_REGION')
        if not self.region:
            log.error('No default region set. Specify a default via HUAWEI_DEFAULT_REGION')
            sys.exit(1)

        self.ak = os.getenv('HUAWEI_ACCESS_KEY_ID')
        if self.ak is None:
            log.error('No access key id set. Specify a default via HUAWEI_ACCESS_KEY_ID')
            sys.exit(1)

        self.sk = os.getenv('HUAWEI_SECRET_ACCESS_KEY')
        if self.sk is None:
            log.error('No secret access key set. Specify a default via HUAWEI_SECRET_ACCESS_KEY')
            sys.exit(1)

    def client(self, service):
        credentials = BasicCredentials(self.ak, self.sk, os.getenv('HUAWEI_PROJECT_ID'))
        if service == 'vpc':
            client = VpcClient.new_builder() \
                .with_credentials(credentials) \
                .with_region(VpcRegion.value_of(self.region)) \
                .build()
        elif service == 'ecs':
            client = EcsClient.new_builder() \
                .with_credentials(credentials) \
                .with_region(EcsRegion.value_of(self.region)) \
                .build()
        elif service == 'evs':
            client = EvsClient.new_builder() \
                .with_credentials(credentials) \
                .with_region(EvsRegion.value_of(self.region)) \
                .build()
        elif service == 'tms':
            globalCredentials = GlobalCredentials(self.ak, self.sk)
            client = TmsClient.new_builder() \
                .with_credentials(globalCredentials) \
                .with_region(TmsRegion.value_of(self.region)) \
                .build()
        elif service == 'iam':
            globalCredentials = GlobalCredentials(self.ak, self.sk)
            client = IamClient.new_builder() \
                .with_credentials(globalCredentials) \
                .with_region(IamRegion.value_of(self.region)) \
                .build()
        elif service == 'config':
            globalCredentials = GlobalCredentials(self.ak, self.sk)
            client = ConfigClient.new_builder() \
                .with_credentials(globalCredentials) \
                .with_region(ConfigRegion.value_of(self.region)) \
                .build()

        return client

    def request(self, service):
        if service == 'vpc':
            request = ListVpcsRequest()
        elif service == 'evs':
            request = ListVolumesRequest()
<<<<<<< HEAD
        elif service == 'ecs':
            request = ListServersDetailsRequest()
=======
        elif service == 'config':
            request = ShowTrackerConfigRequest()
>>>>>>> 8e4cef4f

        return request<|MERGE_RESOLUTION|>--- conflicted
+++ resolved
@@ -83,12 +83,9 @@
             request = ListVpcsRequest()
         elif service == 'evs':
             request = ListVolumesRequest()
-<<<<<<< HEAD
+        elif service == 'config':
+            request = ShowTrackerConfigRequest()
         elif service == 'ecs':
             request = ListServersDetailsRequest()
-=======
-        elif service == 'config':
-            request = ShowTrackerConfigRequest()
->>>>>>> 8e4cef4f
 
         return request