# Copyright The Cloud Custodian Authors.
# SPDX-License-Identifier: Apache-2.0

import logging
import os
import sys

from huaweicloudsdkconfig.v1 import ConfigClient, ShowTrackerConfigRequest
from huaweicloudsdkconfig.v1.region.config_region import ConfigRegion
from huaweicloudsdkcore.auth.credentials import BasicCredentials, GlobalCredentials
from huaweicloudsdkcore.auth.provider import MetadataCredentialProvider
from huaweicloudsdkecs.v2 import EcsClient, ListServersDetailsRequest
from huaweicloudsdkecs.v2.region.ecs_region import EcsRegion
from huaweicloudsdkbms.v1 import BmsClient, ListBareMetalServerDetailsRequest
from huaweicloudsdkbms.v1.region.bms_region import BmsRegion
from huaweicloudsdkevs.v2 import EvsClient, ListVolumesRequest
from huaweicloudsdkevs.v2.region.evs_region import EvsRegion
from huaweicloudsdkiam.v5 import (
    IamClient as IamClientV5,
    ListUsersV5Request,
    ListPoliciesV5Request,
)
from huaweicloudsdkiam.v5.region import iam_region as iam_region_v5
from huaweicloudsdkiam.v3 import IamClient as IamClientV3
from huaweicloudsdkiam.v3.region.iam_region import IamRegion as iam_region_v3
from huaweicloudsdkvpc.v2 import ListSecurityGroupsRequest
from huaweicloudsdkvpc.v2.vpc_client import VpcClient as VpcClientV2
from huaweicloudsdkvpc.v3.region.vpc_region import VpcRegion
from huaweicloudsdkvpc.v3.vpc_client import VpcClient as VpcClientV3
from huaweicloudsdkfunctiongraph.v2 import FunctionGraphClient, ListFunctionsRequest
from huaweicloudsdkfunctiongraph.v2.region.functiongraph_region import (
    FunctionGraphRegion,
)
from huaweicloudsdktms.v1 import TmsClient
from huaweicloudsdktms.v1.region.tms_region import TmsRegion
from huaweicloudsdklts.v2 import LtsClient, ListTransfersRequest
from huaweicloudsdklts.v2.region.lts_region import LtsRegion
from huaweicloudsdkdeh.v1 import DeHClient, ListDedicatedHostsRequest
from huaweicloudsdkdeh.v1.region.deh_region import DeHRegion
from huaweicloudsdker.v3 import ErClient, ListEnterpriseRoutersRequest
from huaweicloudsdker.v3.region.er_region import ErRegion
from obs import ObsClient
from huaweicloudsdkces.v2 import CesClient, ListAlarmRulesRequest
from huaweicloudsdkces.v2.region.ces_region import CesRegion
from huaweicloudsdkkafka.v2 import KafkaClient, ListInstancesRequest
from huaweicloudsdkkafka.v2.region.kafka_region import KafkaRegion
from huaweicloudsdkkms.v2 import KmsClient, ListKeysRequest, ListKeysRequestBody
from huaweicloudsdkkms.v2.region.kms_region import KmsRegion
from huaweicloudsdkeg.v1 import EgClient
from huaweicloudsdkeg.v1.region.eg_region import EgRegion
from huaweicloudsdkelb.v3.region.elb_region import ElbRegion
from huaweicloudsdkelb.v3 import (
    ElbClient,
    ListLoadBalancersRequest,
    ListListenersRequest,
)
from huaweicloudsdkeg.v1 import ListSubscriptionsRequest
from huaweicloudsdkeip.v3.region.eip_region import EipRegion
from huaweicloudsdkeip.v3 import EipClient, ListPublicipsRequest
from huaweicloudsdkeip.v2 import EipClient as EipClientV2
from huaweicloudsdkeip.v2.region.eip_region import EipRegion as EipRegionV2
from huaweicloudsdkgeip.v3.region.geip_region import GeipRegion
from huaweicloudsdkgeip.v3 import GeipClient
from huaweicloudsdkims.v2.region.ims_region import ImsRegion
from huaweicloudsdkims.v2 import ImsClient, ListImagesRequest
from huaweicloudsdkcbr.v1.region.cbr_region import CbrRegion
from huaweicloudsdkcbr.v1 import CbrClient
from huaweicloudsdksmn.v2.region.smn_region import SmnRegion
from huaweicloudsdksmn.v2 import SmnClient, ListTopicsRequest
from huaweicloudsdknat.v2.region.nat_region import NatRegion
from huaweicloudsdknat.v2 import (
    ListNatGatewaysRequest,
    NatClient,
    ListNatGatewaySnatRulesRequest,
    ListNatGatewayDnatRulesRequest,
)
from huaweicloudsdkcts.v3 import (
    CtsClient,
    ListTrackersRequest,
    ListNotificationsRequest,
)
from huaweicloudsdkcts.v3.region.cts_region import CtsRegion
from huaweicloudsdkcbr.v1 import ListBackupsRequest, ListVaultRequest
from huaweicloudsdksfsturbo.v1 import SFSTurboClient, ListSharesRequest
from huaweicloudsdksfsturbo.v1.region.sfsturbo_region import SFSTurboRegion
from huaweicloudsdkcoc.v1 import CocClient, ListInstanceCompliantRequest
from huaweicloudsdkcoc.v1.region.coc_region import CocRegion
from huaweicloudsdkorganizations.v1 import (
    OrganizationsClient,
    ListAccountsRequest,
    ListOrganizationalUnitsRequest,
    ListPoliciesRequest,
)
from huaweicloudsdkorganizations.v1.region.organizations_region import (
    OrganizationsRegion,
)
from huaweicloudsdkantiddos.v1 import AntiDDoSClient, ListDDosStatusRequest
from huaweicloudsdkantiddos.v1.region.antiddos_region import AntiDDoSRegion
from huaweicloudsdksecmaster.v2 import ListWorkspacesRequest, SecMasterClient
from huaweicloudsdksecmaster.v2.region.secmaster_region import SecMasterRegion
from huaweicloudsdkhss.v5 import ListHostStatusRequest, HssClient
from huaweicloudsdkhss.v5.region.hss_region import HssRegion
from huaweicloudsdkram.v1 import (
    RamClient,
    SearchResourceShareAssociationsRequest,
    SearchResourceShareAssociationsReqBody,
)
from huaweicloudsdkrds.v3 import RdsClient, ListInstancesRequest as RdsListInstancesRequest
from huaweicloudsdkrds.v3.region.rds_region import RdsRegion
from huaweicloudsdkram.v1.region.ram_region import RamRegion
from huaweicloudsdkswr.v2 import SwrClient, ListReposDetailsRequest, ListRepositoryTagsRequest
from huaweicloudsdkswr.v2.region.swr_region import SwrRegion
from huaweicloudsdkscm.v3 import ScmClient, ListCertificatesRequest
from huaweicloudsdkscm.v3.region.scm_region import ScmRegion

from huaweicloudsdkdc.v3 import DcClient, ListDirectConnectsRequest
from huaweicloudsdkdc.v3.region.dc_region import DcRegion

from huaweicloudsdkcc.v3 import CcClient, ListCentralNetworksRequest
from huaweicloudsdkcc.v3.region.cc_region import CcRegion

log = logging.getLogger("custodian.huaweicloud.client")


class Session:
    """Session"""

    def __init__(self, options=None):
        self.token = None
        self.domain_id = None
        self.region = None
        self.ak = None
        self.sk = None

        if options is not None:
            self.ak = options.get("access_key_id")
            self.sk = options.get("secret_access_key")
            self.token = options.get("security_token")
            self.domain_id = options.get("domain_id")
            self.region = options.get("region")

        self.ak = self.ak or os.getenv("HUAWEI_ACCESS_KEY_ID")
        self.sk = self.sk or os.getenv("HUAWEI_SECRET_ACCESS_KEY")
        self.region = self.region or os.getenv("HUAWEI_DEFAULT_REGION")

        if not self.region:
            log.error(
                "No default region set. Specify a default via HUAWEI_DEFAULT_REGION."
            )
            sys.exit(1)

    def client(self, service):
        if self.ak is None or self.sk is None:
            # basic
            basic_provider = (
                MetadataCredentialProvider.get_basic_credential_metadata_provider()
            )
            credentials = basic_provider.get_credentials()

            # global
            global_provider = (
                MetadataCredentialProvider.get_global_credential_metadata_provider()
            )
            globalCredentials = global_provider.get_credentials()
        else:
            credentials = BasicCredentials(
                self.ak, self.sk, os.getenv("HUAWEI_PROJECT_ID")
            ).with_security_token(self.token)
            globalCredentials = (GlobalCredentials(self.ak, self.sk, self.domain_id)
                                 .with_security_token(self.token))
        client = None
        if service == "vpc":
            client = (
                VpcClientV3.new_builder()
                .with_credentials(credentials)
                .with_region(VpcRegion.value_of(self.region))
                .build()
            )
        elif service == "vpc_v2":
            client = (
                VpcClientV2.new_builder()
                .with_credentials(credentials)
                .with_region(VpcRegion.value_of(self.region))
                .build()
            )
        elif service == "ecs":
            client = (
                EcsClient.new_builder()
                .with_credentials(credentials)
                .with_region(EcsRegion.value_of(self.region))
                .build()
            )
        elif service == "er":
            client = (
                ErClient.new_builder()
                .with_credentials(credentials)
                .with_region(ErRegion.value_of(self.region))
                .build()
            )
        elif service == "evs":
            client = (
                EvsClient.new_builder()
                .with_credentials(credentials)
                .with_region(EvsRegion.value_of(self.region))
                .build()
            )
        elif service == "lts-transfer":
            client = (
                LtsClient.new_builder()
                .with_credentials(credentials)
                .with_region(LtsRegion.value_of(self.region))
                .build()
            )
        elif service == "tms":
            client = (
                TmsClient.new_builder()
                .with_credentials(globalCredentials)
                .with_region(TmsRegion.value_of("ap-southeast-1"))
                .build()
            )
        elif service == "cbr":
            client = (
                CbrClient.new_builder()
                .with_credentials(credentials)
                .with_region(CbrRegion.value_of(self.region))
                .build()
            )
        elif service in ["iam-user", "iam-policy"]:
            client = (
                IamClientV5.new_builder()
                .with_credentials(globalCredentials)
                .with_region(iam_region_v5.IamRegion.value_of(self.region))
                .build()
            )
        elif service == "iam-v3":
            client = (
                IamClientV3.new_builder()
                .with_credentials(globalCredentials)
                .with_region(iam_region_v3.value_of(self.region))
                .build()
            )
        elif service == "config":
            client = (
                ConfigClient.new_builder()
                .with_credentials(globalCredentials)
                .with_region(ConfigRegion.value_of("cn-north-4"))
                .build()
            )
        elif service == "deh":
            client = (
                DeHClient.new_builder()
                .with_credentials(credentials)
                .with_region(DeHRegion.value_of(self.region))
                .build()
            )
        elif service == "obs":
            client = self.region_client(service, self.region)
        elif service == "ces":
            client = (
                CesClient.new_builder()
                .with_credentials(credentials)
                .with_region(CesRegion.value_of(self.region))
                .build()
            )
        elif service == "smn":
            client = (
                SmnClient.new_builder()
                .with_credentials(credentials)
                .with_region(SmnRegion.value_of(self.region))
                .build()
            )
        elif service == "kms":
            client = (
                KmsClient.new_builder()
                .with_credentials(credentials)
                .with_region(KmsRegion.value_of(self.region))
                .build()
            )
        elif service == "functiongraph":
            client = (
                FunctionGraphClient.new_builder()
                .with_credentials(credentials)
                .with_region(FunctionGraphRegion.value_of(self.region))
                .build()
            )
        elif service == "eg":
            client = (
                EgClient.new_builder()
                .with_credentials(credentials)
                .with_region(EgRegion.value_of(self.region))
                .build()
            )
        elif service in ["elb_loadbalancer", "elb_listener"]:
            client = (
                ElbClient.new_builder()
                .with_credentials(credentials)
                .with_region(ElbRegion.value_of(self.region))
                .build()
            )
        elif service == "eip":
            client = (
                EipClient.new_builder()
                .with_credentials(credentials)
                .with_region(EipRegion.value_of(self.region))
                .build()
            )
        elif service == "eip_v2":
            client = (
                EipClientV2.new_builder()
                .with_credentials(credentials)
                .with_region(EipRegionV2.value_of(self.region))
                .build()
            )
        elif service == "geip":
            client = (
                GeipClient.new_builder()
                .with_credentials(credentials)
                .with_region(GeipRegion.value_of(self.region))
                .build()
            )
        elif service == "ims":
            client = (
                ImsClient.new_builder()
                .with_credentials(credentials)
                .with_region(ImsRegion.value_of(self.region))
                .build()
            )
        elif (
                service == "cbr-backup" or service == "cbr-vault" or service == "cbr-policy"
        ):
            client = (
                CbrClient.new_builder()
                .with_credentials(credentials)
                .with_region(CbrRegion.value_of(self.region))
                .build()
            )
        elif service == "smn":
            client = (
                SmnClient.new_builder()
                .with_credentials(credentials)
                .with_region(SmnRegion.value_of(self.region))
                .build()
            )
        elif service in ["nat_gateway", "nat_snat_rule", "nat_dnat_rule"]:
            client = (
                NatClient.new_builder()
                .with_credentials(credentials)
                .with_region(NatRegion.value_of(self.region))
                .build()
            )
        elif service == "secmaster":
            client = (
                SecMasterClient.new_builder()
                .with_credentials(credentials)
                .with_region(SecMasterRegion.value_of(self.region))
                .build()
            )
        elif service == "hss":
            client = (
                HssClient.new_builder()
                .with_credentials(credentials)
                .with_region(HssRegion.value_of(self.region))
                .build()
            )
        elif service == "cts-tracker":
            client = (
                CtsClient.new_builder()
                .with_credentials(credentials)
                .with_region(CtsRegion.value_of(self.region))
                .build()
            )
        elif service == "cts-notification-smn":
            client = (
                CtsClient.new_builder()
                .with_credentials(credentials)
                .with_region(CtsRegion.value_of(self.region))
                .build()
            )
        elif service == "cts-notification-func":
            client = (
                CtsClient.new_builder()
                .with_credentials(credentials)
                .with_region(CtsRegion.value_of(self.region))
                .build()
            )
        elif service == "sfsturbo":
            client = (
                SFSTurboClient.new_builder()
                .with_credentials(credentials)
                .with_region(SFSTurboRegion.value_of(self.region))
                .build()
            )
        elif service == "cbr":
            client = (
                CbrClient.new_builder()
                .with_credentials(credentials)
                .with_region(CbrRegion.value_of(self.region))
                .build()
            )
        elif service == "coc":
            client = (
                CocClient.new_builder()
                .with_credentials(globalCredentials)
                .with_region(CocRegion.value_of("cn-north-4"))
                .build()
            )
        elif service in ["org-policy", "org-unit", "org-account"]:
            client = (
                OrganizationsClient.new_builder()
                .with_credentials(globalCredentials)
                .with_region(OrganizationsRegion.CN_NORTH_4)
                .build()
            )
        elif service == "ram":
            client = (
                RamClient.new_builder()
                .with_credentials(globalCredentials)
                .with_region(RamRegion.CN_NORTH_4)
                .build()
            )
        elif service == "antiddos":
            client = (
                AntiDDoSClient.new_builder()
                .with_credentials(credentials)
                .with_region(AntiDDoSRegion.value_of(self.region))
                .build()
            )
        elif service == 'kafka':
            client = (
                KafkaClient.new_builder()
                .with_credentials(credentials)
                .with_region(KafkaRegion.value_of(self.region))
                .build()
            )
<<<<<<< HEAD
        elif service == 'scm':
=======
        elif service in ['swr', 'swr-image']:
            client = (
                SwrClient.new_builder()
                .with_credentials(credentials)
                .with_region(SwrRegion.value_of(self.region))
                .build()
            )
        elif service == 'certificate':
>>>>>>> 7ff23e56
            client = (
                ScmClient.new_builder()
                .with_credentials(globalCredentials)
                .with_region(ScmRegion.value_of(self.region))
                .build()
            )
        elif service == 'dc':
            client = (
                DcClient.new_builder()
                .with_credentials(credentials)
                .with_region(DcRegion.value_of(self.region))
                .build()
            )
        elif service == "cc":
            client = (
                CcClient.new_builder()
                .with_credentials(globalCredentials)
                .with_region(CcRegion.CN_NORTH_4)
                .build()
            )
        elif service == "bms":
            client = (
                BmsClient.new_builder()
                .with_credentials(credentials)
                .with_region(BmsRegion.value_of(self.region))
                .build()
            )
        elif service == "rds":
            client = (
                RdsClient.new_builder()
                .with_credentials(credentials)
                .with_region(RdsRegion.value_of(self.region))
                .build()
            )

        return client

    def region_client(self, service, region):
        ak = self.ak
        sk = self.sk
        token = self.token

        if self.ak is None or self.sk is None:
            basic_provider = (
                MetadataCredentialProvider.get_basic_credential_metadata_provider()
            )
            credentials = basic_provider.get_credentials()
            ak = credentials.ak
            sk = credentials.sk
            token = credentials.security_token

        if service == "obs":
            server = "https://obs." + region + ".myhuaweicloud.com"
            client = ObsClient(
                access_key_id=ak,
                secret_access_key=sk,
                server=server,
                security_token=token,
            )
        return client

    def request(self, service):
        if service == "vpc" or service == "vpc_v2":
            request = ListSecurityGroupsRequest()
        elif service == "evs":
            request = ListVolumesRequest()
        elif service == "er":
            request = ListEnterpriseRoutersRequest()
        elif service == "cc":
            request = ListCentralNetworksRequest()
        elif service == "lts-transfer":
            request = ListTransfersRequest()
        elif service == "config":
            request = ShowTrackerConfigRequest()
        elif service == "ecs":
            request = ListServersDetailsRequest(
                not_tags="__type_baremetal"
            )
        elif service == "deh":
            request = ListDedicatedHostsRequest()
        elif service == "obs":
            request = True
        elif service == "iam-user":
            request = ListUsersV5Request()
        elif service == "iam-policy":
            request = ListPoliciesV5Request()
        elif service == "ces":
            request = ListAlarmRulesRequest()
        elif service == "org-policy":
            request = ListPoliciesRequest()
        elif service == "org-unit":
            request = ListOrganizationalUnitsRequest()
        elif service == "org-account":
            request = ListAccountsRequest()

        elif service == "kms":
            request = ListKeysRequest()
            request.body = ListKeysRequestBody(key_spec="ALL")
        elif service == "functiongraph":
            request = ListFunctionsRequest()
        elif service == "elb_loadbalancer":
            request = ListLoadBalancersRequest()
        elif service == "elb_listener":
            request = ListListenersRequest()
        elif service == "eip":
            request = ListPublicipsRequest()
        elif service == "ims":
            request = ListImagesRequest()
        elif service == "smn":
            request = ListTopicsRequest()
        elif service == "nat_gateway":
            request = ListNatGatewaysRequest()
        elif service == "nat_snat_rule":
            request = ListNatGatewaySnatRulesRequest()
        elif service == "nat_dnat_rule":
            request = ListNatGatewayDnatRulesRequest()
        elif service == "secmaster":
            request = ListWorkspacesRequest()
        elif service == "hss":
            request = ListHostStatusRequest()
        elif service == "cts-tracker":
            request = ListTrackersRequest()
        elif service == "cts-notification-smn":
            request = ListNotificationsRequest()
            request.notification_type = "smn"
        elif service == "cts-notification-func":
            request = ListNotificationsRequest()
            request.notification_type = "fun"
        elif service == "cbr-backup":
            request = ListBackupsRequest()
            request.show_replication = True
        elif service == "cbr-vault":
            request = ListVaultRequest()
        elif service == "sfsturbo":
            request = ListSharesRequest()
        elif service == "coc":
            request = ListInstanceCompliantRequest()
        elif service == "ram":
            request = SearchResourceShareAssociationsRequest()
            request.body = SearchResourceShareAssociationsReqBody(
                association_type="principal", association_status="associated"
            )
        elif service == "antiddos":
            request = ListDDosStatusRequest()
        elif service == 'kafka':
            request = ListInstancesRequest()
<<<<<<< HEAD
        elif service == 'scm':
=======
        elif service == 'swr':
            request = ListReposDetailsRequest()
        elif service == 'swr-image':
            request = ListRepositoryTagsRequest()
        elif service == 'certificate':
>>>>>>> 7ff23e56
            request = ListCertificatesRequest()
            request.expired_days_since = 1095
        elif service == 'dc':
            request = ListDirectConnectsRequest()
        elif service == "bms":
            request = ListBareMetalServerDetailsRequest()
        elif service == 'rds':
            request = RdsListInstancesRequest()
        elif service == 'eg':
            request = ListSubscriptionsRequest()
        return request<|MERGE_RESOLUTION|>--- conflicted
+++ resolved
@@ -432,18 +432,14 @@
                 .with_region(KafkaRegion.value_of(self.region))
                 .build()
             )
-<<<<<<< HEAD
+        elif service in ['swr', 'swr-image']:
+            client = (
+                SwrClient.new_builder()
+                .with_credentials(credentials)
+                .with_region(SwrRegion.value_of(self.region))
+                .build()
+            )
         elif service == 'scm':
-=======
-        elif service in ['swr', 'swr-image']:
-            client = (
-                SwrClient.new_builder()
-                .with_credentials(credentials)
-                .with_region(SwrRegion.value_of(self.region))
-                .build()
-            )
-        elif service == 'certificate':
->>>>>>> 7ff23e56
             client = (
                 ScmClient.new_builder()
                 .with_credentials(globalCredentials)
@@ -590,15 +586,11 @@
             request = ListDDosStatusRequest()
         elif service == 'kafka':
             request = ListInstancesRequest()
-<<<<<<< HEAD
-        elif service == 'scm':
-=======
         elif service == 'swr':
             request = ListReposDetailsRequest()
         elif service == 'swr-image':
             request = ListRepositoryTagsRequest()
-        elif service == 'certificate':
->>>>>>> 7ff23e56
+        elif service == 'scm':
             request = ListCertificatesRequest()
             request.expired_days_since = 1095
         elif service == 'dc':
