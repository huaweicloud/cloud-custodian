# Copyright The Cloud Custodian Authors.
# SPDX-License-Identifier: Apache-2.0

import logging
import os
import sys

from huaweicloudsdkconfig.v1 import ConfigClient, ShowTrackerConfigRequest
from huaweicloudsdkconfig.v1.region.config_region import ConfigRegion
from huaweicloudsdkcore.auth.credentials import BasicCredentials, GlobalCredentials
from huaweicloudsdkecs.v2 import EcsClient
from huaweicloudsdkecs.v2.region.ecs_region import EcsRegion
from huaweicloudsdkevs.v2 import EvsClient, ListVolumesRequest
from huaweicloudsdkevs.v2.region.evs_region import EvsRegion
from huaweicloudsdkiam.v3 import IamClient
from huaweicloudsdkiam.v3.region.iam_region import IamRegion
from huaweicloudsdkvpc.v2 import ListSecurityGroupsRequest
from huaweicloudsdkvpc.v2.vpc_client import VpcClient as VpcClientV2
from huaweicloudsdkvpc.v3.region.vpc_region import VpcRegion
from huaweicloudsdkvpc.v3.vpc_client import VpcClient as VpcClientV3
from huaweicloudsdkfunctiongraph.v2 import FunctionGraphClient, ListFunctionsRequest
from huaweicloudsdkfunctiongraph.v2.region.functiongraph_region import FunctionGraphRegion
from huaweicloudsdktms.v1 import TmsClient
from huaweicloudsdktms.v1.region.tms_region import TmsRegion
from huaweicloudsdkdeh.v1 import DeHClient, ListDedicatedHostsRequest
from huaweicloudsdkdeh.v1.region.deh_region import DeHRegion
from huaweicloudsdkces.v2 import CesClient, ListAlarmRulesRequest
from huaweicloudsdkces.v2.region.ces_region import CesRegion
from huaweicloudsdksmn.v2 import SmnClient
from huaweicloudsdksmn.v2.region.smn_region import SmnRegion
<<<<<<< HEAD
from huaweicloudsdksmn.v2.region.smn_region import SmnRegion
from huaweicloudsdksmn.v2 import *
from huaweicloudsdkcore.region.region import Region
=======
from huaweicloudsdkeg.v1 import EgClient
from huaweicloudsdkeg.v1.region.eg_region import EgRegion
>>>>>>> e187188d

log = logging.getLogger('custodian.huaweicloud.client')


class Session:
    """Session"""

    def __init__(self, options=None):
        self.region = os.getenv('HUAWEI_DEFAULT_REGION')
        self.token = None
        if not self.region:
            log.error('No default region set. Specify a default via HUAWEI_DEFAULT_REGION')
            sys.exit(1)

        if options is not None:
            self.ak = options.get('SecurityAccessKey')
            self.sk = options.get('SecuritySecretKey')
            self.token = options.get('SecurityToken')
        self.ak = os.getenv('HUAWEI_ACCESS_KEY_ID') or self.ak
        if self.ak is None:
            log.error('No access key id set. '
                      'Specify a default via HUAWEI_ACCESS_KEY_ID or context')
            sys.exit(1)

        self.sk = os.getenv('HUAWEI_SECRET_ACCESS_KEY') or self.sk
        if self.sk is None:
            log.error('No secret access key set. '
                      'Specify a default via HUAWEI_SECRET_ACCESS_KEY or context')
            sys.exit(1)

        self.tms_region = os.getenv('HUAWEI_DEFAULT_TMS_REGION')
        if not self.tms_region:
            self.tms_region = 'cn-north-4'

    def client(self, service):
        credentials = BasicCredentials(self.ak, self.sk, os.getenv('HUAWEI_PROJECT_ID')) \
            .with_security_token(self.token)
        if service == 'vpc':
            client = VpcClientV3.new_builder() \
                .with_credentials(credentials) \
                .with_region(VpcRegion.value_of(self.region)) \
                .build()
        elif service == 'vpc_v2':
            client = VpcClientV2.new_builder() \
                .with_credentials(credentials) \
                .with_region(VpcRegion.value_of(self.region)) \
                .build()
        elif service == 'ecs':
            client = EcsClient.new_builder() \
                .with_credentials(credentials) \
                .with_region(EcsRegion.value_of(self.region)) \
                .build()
        elif service == 'evs':
            client = EvsClient.new_builder() \
                .with_credentials(credentials) \
                .with_region(EvsRegion.value_of(self.region)) \
                .build()
        elif service == 'tms':
            globalCredentials = GlobalCredentials(self.ak, self.sk)
            client = TmsClient.new_builder() \
                .with_credentials(globalCredentials) \
                .with_region(TmsRegion.value_of(self.tms_region)) \
                .build()
        elif service == 'iam':
            globalCredentials = GlobalCredentials(self.ak, self.sk)
            client = IamClient.new_builder() \
                .with_credentials(globalCredentials) \
                .with_region(IamRegion.value_of(self.region)) \
                .build()
        elif service == 'config':
            globalCredentials = GlobalCredentials(self.ak, self.sk)
            client = ConfigClient.new_builder() \
                .with_credentials(globalCredentials) \
                .with_region(ConfigRegion.value_of(self.region)) \
                .build()
        elif service == 'deh':
            client = DeHClient.new_builder() \
                .with_credentials(credentials) \
                .with_region(DeHRegion.value_of(self.region)) \
                .build()
        elif service == 'ces':
            client = CesClient.new_builder() \
                .with_credentials(credentials) \
                .with_region(CesRegion.value_of(self.region)) \
                .build()
        elif service == 'smn':
            client = SmnClient.new_builder() \
                .with_credentials(credentials) \
                .with_region(SmnRegion.value_of(self.region)) \
                .build()
<<<<<<< HEAD
        elif service == 'smn':
            try:
                client = SmnClient.new_builder() \
                    .with_credentials(credentials) \
                    .with_region(SmnRegion.value_of(self.region)) \
                    .build()
            except KeyError as e:
                client = SmnClient.new_builder() \
                    .with_credentials(credentials) \
                    .with_region(Region(self.region, "https://smn.%s.myhuaweicloud.com" % self.region)) \
                    .build()
=======
        elif service == 'functiongraph':
            client = FunctionGraphClient.new_builder() \
                .with_credentials(credentials) \
                .with_region(FunctionGraphRegion.value_of(self.region)) \
                .build()
        elif service == 'eg':
            client = EgClient.new_builder() \
                .with_credentials(credentials) \
                .with_region(EgRegion.value_of(self.region)) \
                .build()
>>>>>>> e187188d

        return client

    def request(self, service):
        if service == 'vpc' or service == 'vpc_v2':
            request = ListSecurityGroupsRequest()
        elif service == 'evs':
            request = ListVolumesRequest()
        elif service == 'config':
            request = ShowTrackerConfigRequest()
        elif service == 'deh':
            request = ListDedicatedHostsRequest()
        elif service == 'ces':
            request = ListAlarmRulesRequest()
<<<<<<< HEAD
        elif service == 'smn':
            request = ListTopicsRequest()
=======
        elif service == 'functiongraph':
            request = ListFunctionsRequest()
>>>>>>> e187188d

        return request<|MERGE_RESOLUTION|>--- conflicted
+++ resolved
@@ -26,16 +26,10 @@
 from huaweicloudsdkdeh.v1.region.deh_region import DeHRegion
 from huaweicloudsdkces.v2 import CesClient, ListAlarmRulesRequest
 from huaweicloudsdkces.v2.region.ces_region import CesRegion
-from huaweicloudsdksmn.v2 import SmnClient
-from huaweicloudsdksmn.v2.region.smn_region import SmnRegion
-<<<<<<< HEAD
-from huaweicloudsdksmn.v2.region.smn_region import SmnRegion
-from huaweicloudsdksmn.v2 import *
-from huaweicloudsdkcore.region.region import Region
-=======
 from huaweicloudsdkeg.v1 import EgClient
 from huaweicloudsdkeg.v1.region.eg_region import EgRegion
->>>>>>> e187188d
+from huaweicloudsdksmn.v2.region.smn_region import SmnRegion
+from huaweicloudsdksmn.v2 import SmnClient, ListTopicsRequest
 
 log = logging.getLogger('custodian.huaweicloud.client')
 
@@ -126,19 +120,6 @@
                 .with_credentials(credentials) \
                 .with_region(SmnRegion.value_of(self.region)) \
                 .build()
-<<<<<<< HEAD
-        elif service == 'smn':
-            try:
-                client = SmnClient.new_builder() \
-                    .with_credentials(credentials) \
-                    .with_region(SmnRegion.value_of(self.region)) \
-                    .build()
-            except KeyError as e:
-                client = SmnClient.new_builder() \
-                    .with_credentials(credentials) \
-                    .with_region(Region(self.region, "https://smn.%s.myhuaweicloud.com" % self.region)) \
-                    .build()
-=======
         elif service == 'functiongraph':
             client = FunctionGraphClient.new_builder() \
                 .with_credentials(credentials) \
@@ -149,7 +130,11 @@
                 .with_credentials(credentials) \
                 .with_region(EgRegion.value_of(self.region)) \
                 .build()
->>>>>>> e187188d
+        elif service == 'smn':
+            client = SmnClient.new_builder() \
+                .with_credentials(credentials) \
+                .with_region(SmnRegion.value_of(self.region)) \
+                .build()
 
         return client
 
@@ -164,12 +149,9 @@
             request = ListDedicatedHostsRequest()
         elif service == 'ces':
             request = ListAlarmRulesRequest()
-<<<<<<< HEAD
+        elif service == 'functiongraph':
+            request = ListFunctionsRequest()
         elif service == 'smn':
             request = ListTopicsRequest()
-=======
-        elif service == 'functiongraph':
-            request = ListFunctionsRequest()
->>>>>>> e187188d
 
         return request