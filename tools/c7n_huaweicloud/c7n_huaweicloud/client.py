# Copyright The Cloud Custodian Authors.
# SPDX-License-Identifier: Apache-2.0

import logging
import os
import sys

from huaweicloudsdkconfig.v1 import ConfigClient, ShowTrackerConfigRequest
from huaweicloudsdkconfig.v1.region.config_region import ConfigRegion
from huaweicloudsdkcore.auth.credentials import BasicCredentials, GlobalCredentials
from huaweicloudsdkecs.v2 import EcsClient
from huaweicloudsdkecs.v2.region.ecs_region import EcsRegion
from huaweicloudsdkevs.v2 import EvsClient, ListVolumesRequest
from huaweicloudsdkevs.v2.region.evs_region import EvsRegion
from huaweicloudsdkecs.v2.region.ecs_region import EcsRegion
from huaweicloudsdkiam.v3 import IamClient
from huaweicloudsdkiam.v3.region.iam_region import IamRegion
from huaweicloudsdkvpc.v2 import VpcClient, ListVpcsRequest
from huaweicloudsdkvpc.v2.region.vpc_region import VpcRegion
from huaweicloudsdktms.v1 import TmsClient
from huaweicloudsdktms.v1.region.tms_region import TmsRegion
from huaweicloudsdkdeh.v1 import DeHClient, ListDedicatedHostsRequest
from huaweicloudsdkdeh.v1.region.deh_region import DeHRegion
from huaweicloudsdkces.v2 import CesClient, ListAlarmRulesRequest
from huaweicloudsdkces.v2.region.ces_region import CesRegion
from huaweicloudsdksmn.v2 import SmnClient
from huaweicloudsdksmn.v2.region.smn_region import SmnRegion

log = logging.getLogger('custodian.huaweicloud.client')


class Session:
    """Session"""

    def __init__(self, options=None):
        self.region = os.getenv('HUAWEI_DEFAULT_REGION')
        if not self.region:
            log.error('No default region set. Specify a default via HUAWEI_DEFAULT_REGION')
            sys.exit(1)

        self.ak = os.getenv('HUAWEI_ACCESS_KEY_ID')
        if self.ak is None:
            log.error('No access key id set. Specify a default via HUAWEI_ACCESS_KEY_ID')
            sys.exit(1)

        self.sk = os.getenv('HUAWEI_SECRET_ACCESS_KEY')
        if self.sk is None:
            log.error('No secret access key set. Specify a default via HUAWEI_SECRET_ACCESS_KEY')
            sys.exit(1)

        self.tms_region = os.getenv('HUAWEI_DEFAULT_TMS_REGION')
        if not self.tms_region:
            self.tms_region = 'cn-north-4'

    def client(self, service):
        credentials = BasicCredentials(self.ak, self.sk, os.getenv('HUAWEI_PROJECT_ID'))
        if service == 'vpc':
            client = VpcClient.new_builder() \
                .with_credentials(credentials) \
                .with_region(VpcRegion.value_of(self.region)) \
                .build()
        elif service == 'ecs':
            client = EcsClient.new_builder() \
                .with_credentials(credentials) \
                .with_region(EcsRegion.value_of(self.region)) \
                .build()
        elif service == 'evs':
            client = EvsClient.new_builder() \
                .with_credentials(credentials) \
                .with_region(EvsRegion.value_of(self.region)) \
                .build()
        elif service == 'tms':
            globalCredentials = GlobalCredentials(self.ak, self.sk)
            client = TmsClient.new_builder() \
                .with_credentials(globalCredentials) \
                .with_region(TmsRegion.value_of(self.tms_region)) \
                .build()
        elif service == 'iam':
            globalCredentials = GlobalCredentials(self.ak, self.sk)
            client = IamClient.new_builder() \
                .with_credentials(globalCredentials) \
                .with_region(IamRegion.value_of(self.region)) \
                .build()
        elif service == 'config':
            globalCredentials = GlobalCredentials(self.ak, self.sk)
            client = ConfigClient.new_builder() \
                .with_credentials(globalCredentials) \
                .with_region(ConfigRegion.value_of(self.region)) \
                .build()
        elif service == 'deh':
            client = DeHClient.new_builder() \
                .with_credentials(credentials) \
                .with_region(DeHRegion.value_of(self.region)) \
                .build()
        elif service == 'ces':
            client = CesClient.new_builder() \
                .with_credentials(credentials) \
                .with_region(CesRegion.value_of(self.region)) \
                .build()
        elif service == 'smn':
            client = SmnClient.new_builder() \
                .with_credentials(credentials) \
                .with_region(SmnRegion.value_of(self.region)) \
                .build()

        return client

    def request(self, service):
        if service == 'vpc':
            request = ListVpcsRequest()
        elif service == 'evs':
            request = ListVolumesRequest()
        elif service == 'config':
            request = ShowTrackerConfigRequest()
<<<<<<< HEAD
        elif service == 'ecs':
            request = ListServersDetailsRequest()

=======
        elif service == 'deh':
            request = ListDedicatedHostsRequest()
        elif service == 'ces':
            request = ListAlarmRulesRequest()
>>>>>>> df806613
        return request<|MERGE_RESOLUTION|>--- conflicted
+++ resolved
@@ -112,14 +112,10 @@
             request = ListVolumesRequest()
         elif service == 'config':
             request = ShowTrackerConfigRequest()
-<<<<<<< HEAD
         elif service == 'ecs':
             request = ListServersDetailsRequest()
-
-=======
         elif service == 'deh':
             request = ListDedicatedHostsRequest()
         elif service == 'ces':
             request = ListAlarmRulesRequest()
->>>>>>> df806613
         return request