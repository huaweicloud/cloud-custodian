--- conflicted
+++ resolved
@@ -1,4 +1,3 @@
-<<<<<<< HEAD
 # Copyright The Cloud Custodian Authors.
 # SPDX-License-Identifier: Apache-2.0
 
@@ -26,9 +25,9 @@
 from huaweicloudsdklts.v2 import LtsClient, ListTransfersRequest
 from huaweicloudsdklts.v2.region.lts_region import LtsRegion
 from huaweicloudsdkdeh.v1 import DeHClient, ListDedicatedHostsRequest
+from huaweicloudsdkdeh.v1.region.deh_region import DeHRegion
 from huaweicloudsdker.v3 import ErClient, ListEnterpriseRoutersRequest
 from huaweicloudsdker.v3.region.er_region import ErRegion
-from huaweicloudsdkdeh.v1.region.deh_region import DeHRegion
 from huaweicloudsdkobs.v1.region.obs_region import ObsRegion
 from obs import ObsClient
 from huaweicloudsdkces.v2 import CesClient, ListAlarmRulesRequest
@@ -278,286 +277,4 @@
         elif service == 'cbr-vault':
             request = ListVaultRequest()
 
-        return request
-=======
-# Copyright The Cloud Custodian Authors.
-# SPDX-License-Identifier: Apache-2.0
-
-import logging
-import os
-import sys
-
-from huaweicloudsdkconfig.v1 import ConfigClient, ShowTrackerConfigRequest
-from huaweicloudsdkconfig.v1.region.config_region import ConfigRegion
-from huaweicloudsdkcore.auth.credentials import BasicCredentials, GlobalCredentials
-from huaweicloudsdkecs.v2 import EcsClient, ListServersDetailsRequest
-from huaweicloudsdkecs.v2.region.ecs_region import EcsRegion
-from huaweicloudsdkevs.v2 import EvsClient, ListVolumesRequest
-from huaweicloudsdkevs.v2.region.evs_region import EvsRegion
-from huaweicloudsdkiam.v3 import IamClient
-from huaweicloudsdkiam.v3.region.iam_region import IamRegion
-from huaweicloudsdkvpc.v2 import ListSecurityGroupsRequest
-from huaweicloudsdkvpc.v2.vpc_client import VpcClient as VpcClientV2
-from huaweicloudsdkvpc.v3.region.vpc_region import VpcRegion
-from huaweicloudsdkvpc.v3.vpc_client import VpcClient as VpcClientV3
-from huaweicloudsdkfunctiongraph.v2 import FunctionGraphClient, ListFunctionsRequest
-from huaweicloudsdkfunctiongraph.v2.region.functiongraph_region import FunctionGraphRegion
-from huaweicloudsdktms.v1 import TmsClient
-from huaweicloudsdktms.v1.region.tms_region import TmsRegion
-from huaweicloudsdklts.v2 import LtsClient, ListTransfersRequest
-from huaweicloudsdklts.v2.region.lts_region import LtsRegion
-from huaweicloudsdkdeh.v1 import DeHClient, ListDedicatedHostsRequest
-from huaweicloudsdkdeh.v1.region.deh_region import DeHRegion
-from huaweicloudsdker.v3 import ErClient, ListEnterpriseRoutersRequest
-from huaweicloudsdker.v3.region.er_region import ErRegion
-from huaweicloudsdkobs.v1.region.obs_region import ObsRegion
-from obs import ObsClient
-from huaweicloudsdkces.v2 import CesClient, ListAlarmRulesRequest
-from huaweicloudsdkces.v2.region.ces_region import CesRegion
-from huaweicloudsdkkms.v2 import KmsClient, ListKeysRequest, ListKeysRequestBody
-from huaweicloudsdkkms.v2.region.kms_region import KmsRegion
-from huaweicloudsdkeg.v1 import EgClient
-from huaweicloudsdkeg.v1.region.eg_region import EgRegion
-from huaweicloudsdkelb.v3.region.elb_region import ElbRegion
-from huaweicloudsdkelb.v3 import ElbClient, ListLoadBalancersRequest, ListListenersRequest
-from huaweicloudsdkeip.v3.region.eip_region import EipRegion
-from huaweicloudsdkeip.v3 import EipClient
-from huaweicloudsdkgeip.v3.region.geip_region import GeipRegion
-from huaweicloudsdkgeip.v3 import GeipClient
-from huaweicloudsdkims.v2.region.ims_region import ImsRegion
-from huaweicloudsdkims.v2 import ImsClient, ListImagesRequest
-from huaweicloudsdkcbr.v1.region.cbr_region import CbrRegion
-from huaweicloudsdkcbr.v1 import CbrClient
-from huaweicloudsdksmn.v2.region.smn_region import SmnRegion
-from huaweicloudsdksmn.v2 import SmnClient, ListTopicsRequest
-from huaweicloudsdknat.v2.region.nat_region import NatRegion
-from huaweicloudsdknat.v2 import ListNatGatewaysRequest, NatClient, \
-    ListNatGatewaySnatRulesRequest, ListNatGatewayDnatRulesRequest
-from huaweicloudsdkcts.v3 import CtsClient, ListTrackersRequest, ListNotificationsRequest
-from huaweicloudsdkcts.v3.region.cts_region import CtsRegion
-from huaweicloudsdkcbr.v1 import ListBackupsRequest, ListVaultRequest
-
-log = logging.getLogger('custodian.huaweicloud.client')
-
-
-class Session:
-    """Session"""
-
-    def __init__(self, options=None):
-        self.region = os.getenv('HUAWEI_DEFAULT_REGION')
-        self.token = None
-        if not self.region:
-            log.error('No default region set. Specify a default via HUAWEI_DEFAULT_REGION')
-            sys.exit(1)
-
-        if options is not None:
-            self.ak = options.get('SecurityAccessKey')
-            self.sk = options.get('SecuritySecretKey')
-            self.token = options.get('SecurityToken')
-        self.ak = os.getenv('HUAWEI_ACCESS_KEY_ID') or self.ak
-        if self.ak is None:
-            log.error('No access key id set. '
-                      'Specify a default via HUAWEI_ACCESS_KEY_ID or context')
-            sys.exit(1)
-
-        self.sk = os.getenv('HUAWEI_SECRET_ACCESS_KEY') or self.sk
-        if self.sk is None:
-            log.error('No secret access key set. '
-                      'Specify a default via HUAWEI_SECRET_ACCESS_KEY or context')
-            sys.exit(1)
-
-    def client(self, service):
-        credentials = BasicCredentials(self.ak, self.sk, os.getenv('HUAWEI_PROJECT_ID')) \
-            .with_security_token(self.token)
-        globalCredentials = GlobalCredentials(self.ak, self.sk).with_security_token(self.token)
-        if service == 'vpc':
-            client = VpcClientV3.new_builder() \
-                .with_credentials(credentials) \
-                .with_region(VpcRegion.value_of(self.region)) \
-                .build()
-        elif service == 'vpc_v2':
-            client = VpcClientV2.new_builder() \
-                .with_credentials(credentials) \
-                .with_region(VpcRegion.value_of(self.region)) \
-                .build()
-        elif service == 'ecs':
-            client = EcsClient.new_builder() \
-                .with_credentials(credentials) \
-                .with_region(EcsRegion.value_of(self.region)) \
-                .build()
-        elif service == 'er':
-            client = ErClient.new_builder() \
-                .with_credentials(credentials) \
-                .with_region(ErRegion.value_of(self.region)) \
-                .build()
-        elif service == 'evs':
-            client = EvsClient.new_builder() \
-                .with_credentials(credentials) \
-                .with_region(EvsRegion.value_of(self.region)) \
-                .build()
-        elif service == 'lts-transfer':
-            client = LtsClient.new_builder() \
-                .with_credentials(credentials) \
-                .with_region(LtsRegion.value_of(self.region)) \
-                .build()
-        elif service == 'tms':
-            client = TmsClient.new_builder() \
-                .with_credentials(globalCredentials) \
-                .with_region(TmsRegion.value_of("cn-north-4")) \
-                .build()
-        elif service == 'cbr':
-            client = CbrClient.new_builder() \
-                .with_credentials(credentials) \
-                .with_region(CbrRegion.value_of(self.region)) \
-                .build()
-        elif service == 'iam':
-            client = IamClient.new_builder() \
-                .with_credentials(globalCredentials) \
-                .with_region(IamRegion.value_of(self.region)) \
-                .build()
-        elif service == 'config':
-            client = ConfigClient.new_builder() \
-                .with_credentials(globalCredentials) \
-                .with_region(ConfigRegion.value_of("cn-north-4")) \
-                .build()
-        elif service == 'deh':
-            client = DeHClient.new_builder() \
-                .with_credentials(credentials) \
-                .with_region(DeHRegion.value_of(self.region)) \
-                .build()
-        elif service == "obs":
-            client = ObsClient(access_key_id=self.ak, secret_access_key=self.sk,
-                                server=ObsRegion.value_of(self.region).endpoint)
-        elif service == 'ces':
-            client = CesClient.new_builder() \
-                .with_credentials(credentials) \
-                .with_region(CesRegion.value_of(self.region)) \
-                .build()
-        elif service == 'smn':
-            client = SmnClient.new_builder() \
-                .with_credentials(credentials) \
-                .with_region(SmnRegion.value_of(self.region)) \
-                .build()
-        elif service == 'kms':
-            client = KmsClient.new_builder() \
-                .with_credentials(credentials) \
-                .with_region(KmsRegion.value_of(self.region)) \
-                .build()
-        elif service == 'functiongraph':
-            client = FunctionGraphClient.new_builder() \
-                .with_credentials(credentials) \
-                .with_region(FunctionGraphRegion.value_of(self.region)) \
-                .build()
-        elif service == 'eg':
-            client = EgClient.new_builder() \
-                .with_credentials(credentials) \
-                .with_region(EgRegion.value_of(self.region)) \
-                .build()
-        elif service in ['elb_loadbalancer', 'elb_listener']:
-            client = ElbClient.new_builder() \
-                .with_credentials(credentials) \
-                .with_region(ElbRegion.value_of(self.region)) \
-                .build()
-        elif service == 'eip':
-            client = EipClient.new_builder() \
-                .with_credentials(credentials) \
-                .with_region(EipRegion.value_of(self.region)) \
-                .build()
-        elif service == 'geip':
-            client = GeipClient.new_builder() \
-                .with_credentials(credentials) \
-                .with_region(GeipRegion.value_of(self.region)) \
-                .build()
-        elif service == 'ims':
-            client = ImsClient.new_builder() \
-                .with_credentials(credentials) \
-                .with_region(ImsRegion.value_of(self.region)) \
-                .build()
-        elif service == 'cbr-backup' or service == 'cbr-vault' or service == 'cbr-policy':
-            client = CbrClient.new_builder() \
-                .with_credentials(credentials) \
-                .with_region(CbrRegion.value_of(self.region)) \
-                .build()
-        elif service == 'smn':
-            client = SmnClient.new_builder() \
-                .with_credentials(credentials) \
-                .with_region(SmnRegion.value_of(self.region)) \
-                .build()
-        elif service in ['nat_gateway', 'nat_snat_rule', 'nat_dnat_rule']:
-            client = NatClient.new_builder() \
-                .with_credentials(credentials) \
-                .with_region(NatRegion.value_of(self.region)) \
-                .build()
-        elif service == 'cts-tracker':
-            client = CtsClient.new_builder() \
-                .with_credentials(credentials) \
-                .with_region(CtsRegion.value_of(self.region)) \
-                .build()
-        elif service == 'cts-notification-smn':
-            client = CtsClient.new_builder() \
-                .with_credentials(credentials) \
-                .with_region(CtsRegion.value_of(self.region)) \
-                .build()
-        elif service == 'cts-notification-func':
-            client = CtsClient.new_builder() \
-                .with_credentials(credentials) \
-                .with_region(CtsRegion.value_of(self.region)) \
-                .build()
-
-        return client
-
-    def request(self, service):
-        if service == 'vpc' or service == 'vpc_v2':
-            request = ListSecurityGroupsRequest()
-        elif service == 'evs':
-            request = ListVolumesRequest()
-        elif service == 'er':
-            request = ListEnterpriseRoutersRequest()
-        elif service == 'lts-transfer':
-            request = ListTransfersRequest()
-        elif service == 'config':
-            request = ShowTrackerConfigRequest()
-        elif service == 'ecs':
-            request = ListServersDetailsRequest()
-        elif service == 'deh':
-            request = ListDedicatedHostsRequest()
-        elif service == 'obs':
-            request = True
-        elif service == 'ces':
-            request = ListAlarmRulesRequest()
-        elif service == 'kms':
-            request = ListKeysRequest()
-            request.body = ListKeysRequestBody(
-                key_spec="ALL"
-            )
-        elif service == 'functiongraph':
-            request = ListFunctionsRequest()
-        elif service == 'elb_loadbalancer':
-            request = ListLoadBalancersRequest()
-        elif service == 'elb_listener':
-            request = ListListenersRequest()
-        elif service == 'ims':
-            request = ListImagesRequest()
-        elif service == 'smn':
-            request = ListTopicsRequest()
-        elif service == 'nat_gateway':
-            request = ListNatGatewaysRequest()
-        elif service == 'nat_snat_rule':
-            request = ListNatGatewaySnatRulesRequest()
-        elif service == 'nat_dnat_rule':
-            request = ListNatGatewayDnatRulesRequest()
-        elif service == 'cts-tracker':
-            request = ListTrackersRequest()
-        elif service == 'cts-notification-smn':
-            request = ListNotificationsRequest()
-            request.notification_type = "smn"
-        elif service == 'cts-notification-func':
-            request = ListNotificationsRequest()
-            request.notification_type = "fun"
-        elif service == 'cbr-backup':
-            request = ListBackupsRequest()
-        elif service == 'cbr-vault':
-            request = ListVaultRequest()
-
-        return request
->>>>>>> b55306a4
+        return request