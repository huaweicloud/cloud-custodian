--- conflicted
+++ resolved
@@ -32,12 +32,6 @@
 from huaweicloudsdklts.v2.region.lts_region import LtsRegion
 from huaweicloudsdkdeh.v1 import DeHClient, ListDedicatedHostsRequest
 from huaweicloudsdkdeh.v1.region.deh_region import DeHRegion
-<<<<<<< HEAD
-from huaweicloudsdkces.v2 import CesClient, ListAlarmRulesRequest
-from huaweicloudsdkces.v2.region.ces_region import CesRegion
-from huaweicloudsdksmn.v2 import SmnClient
-from huaweicloudsdksmn.v2.region.smn_region import SmnRegion
-=======
 from huaweicloudsdker.v3 import ErClient, ListEnterpriseRoutersRequest
 from huaweicloudsdker.v3.region.er_region import ErRegion
 from huaweicloudsdkobs.v1.region.obs_region import ObsRegion
@@ -90,7 +84,6 @@
 from huaweicloudsdkram.v1 import RamClient, SearchResourceShareAssociationsRequest, \
     SearchResourceShareAssociationsReqBody
 from huaweicloudsdkram.v1.region.ram_region import RamRegion
->>>>>>> da60f1ac
 
 log = logging.getLogger('custodian.huaweicloud.client')
 
@@ -364,16 +357,6 @@
             client = RamClient.new_builder() \
                 .with_credentials(globalCredentials) \
                 .with_region(RamRegion.CN_NORTH_4) \
-                .build()
-        elif service == 'ces':
-            client = CesClient.new_builder() \
-                .with_credentials(credentials) \
-                .with_region(CesRegion.value_of(self.region)) \
-                .build()
-        elif service == 'smn':
-            client = SmnClient.new_builder() \
-                .with_credentials(credentials) \
-                .with_region(SmnRegion.value_of(self.region)) \
                 .build()
 
         return client
@@ -400,10 +383,6 @@
             request = ListServersDetailsRequest()
         elif service == "deh":
             request = ListDedicatedHostsRequest()
-<<<<<<< HEAD
-        elif service == 'ces':
-            request = ListAlarmRulesRequest()
-=======
         elif service == "obs":
             request = True
         elif service == 'iam-user':
@@ -462,5 +441,4 @@
                 association_type="principal",
                 association_status="associated")
 
->>>>>>> da60f1ac
         return request