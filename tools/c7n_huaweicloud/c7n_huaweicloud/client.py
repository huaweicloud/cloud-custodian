# Copyright The Cloud Custodian Authors.
# SPDX-License-Identifier: Apache-2.0

import logging
import os
import sys

from huaweicloudsdkconfig.v1 import ConfigClient, ShowTrackerConfigRequest
from huaweicloudsdkconfig.v1.region.config_region import ConfigRegion
from huaweicloudsdkcore.auth.credentials import BasicCredentials, GlobalCredentials
from huaweicloudsdkecs.v2 import EcsClient
from huaweicloudsdkecs.v2.region.ecs_region import EcsRegion
from huaweicloudsdkevs.v2 import EvsClient, ListVolumesRequest
from huaweicloudsdkevs.v2.region.evs_region import EvsRegion
from huaweicloudsdkiam.v3 import IamClient
from huaweicloudsdkiam.v3.region.iam_region import IamRegion
from huaweicloudsdkvpc.v2 import ListSecurityGroupsRequest
from huaweicloudsdkvpc.v2.vpc_client import VpcClient as VpcClientV2
from huaweicloudsdkvpc.v3.region.vpc_region import VpcRegion
from huaweicloudsdkvpc.v3.vpc_client import VpcClient as VpcClientV3
from huaweicloudsdkfunctiongraph.v2 import FunctionGraphClient, ListFunctionsRequest
from huaweicloudsdkfunctiongraph.v2.region.functiongraph_region import FunctionGraphRegion
from huaweicloudsdktms.v1 import TmsClient
from huaweicloudsdktms.v1.region.tms_region import TmsRegion
from huaweicloudsdkdeh.v1 import DeHClient, ListDedicatedHostsRequest
from huaweicloudsdkdeh.v1.region.deh_region import DeHRegion
from huaweicloudsdkces.v2 import CesClient, ListAlarmRulesRequest
from huaweicloudsdkces.v2.region.ces_region import CesRegion
from huaweicloudsdkeg.v1 import EgClient
from huaweicloudsdkeg.v1.region.eg_region import EgRegion
from huaweicloudsdkelb.v3.region.elb_region import ElbRegion
from huaweicloudsdkelb.v3 import ElbClient, ListLoadBalancersRequest, ListListenersRequest
from huaweicloudsdkeip.v3.region.eip_region import EipRegion
from huaweicloudsdkeip.v3 import EipClient
from huaweicloudsdkgeip.v3.region.geip_region import GeipRegion
from huaweicloudsdkgeip.v3 import GeipClient
<<<<<<< HEAD
from huaweicloudsdksmn.v2.region.smn_region import SmnRegion
from huaweicloudsdksmn.v2 import SmnClient, ListTopicsRequest
=======
from huaweicloudsdkims.v2.region.ims_region import ImsRegion
from huaweicloudsdkims.v2 import ImsClient, ListImagesRequest
>>>>>>> 8f7ac769

log = logging.getLogger('custodian.huaweicloud.client')


class Session:
    """Session"""

    def __init__(self, options=None):
        self.region = os.getenv('HUAWEI_DEFAULT_REGION')
        self.token = None
        if not self.region:
            log.error('No default region set. Specify a default via HUAWEI_DEFAULT_REGION')
            sys.exit(1)

        if options is not None:
            self.ak = options.get('SecurityAccessKey')
            self.sk = options.get('SecuritySecretKey')
            self.token = options.get('SecurityToken')
        self.ak = os.getenv('HUAWEI_ACCESS_KEY_ID') or self.ak
        if self.ak is None:
            log.error('No access key id set. '
                      'Specify a default via HUAWEI_ACCESS_KEY_ID or context')
            sys.exit(1)

        self.sk = os.getenv('HUAWEI_SECRET_ACCESS_KEY') or self.sk
        if self.sk is None:
            log.error('No secret access key set. '
                      'Specify a default via HUAWEI_SECRET_ACCESS_KEY or context')
            sys.exit(1)

        self.tms_region = os.getenv('HUAWEI_DEFAULT_TMS_REGION')
        if not self.tms_region:
            self.tms_region = 'cn-north-4'

    def client(self, service):
        credentials = BasicCredentials(self.ak, self.sk, os.getenv('HUAWEI_PROJECT_ID')) \
            .with_security_token(self.token)
        if service == 'vpc':
            client = VpcClientV3.new_builder() \
                .with_credentials(credentials) \
                .with_region(VpcRegion.value_of(self.region)) \
                .build()
        elif service == 'vpc_v2':
            client = VpcClientV2.new_builder() \
                .with_credentials(credentials) \
                .with_region(VpcRegion.value_of(self.region)) \
                .build()
        elif service == 'ecs':
            client = EcsClient.new_builder() \
                .with_credentials(credentials) \
                .with_region(EcsRegion.value_of(self.region)) \
                .build()
        elif service == 'evs':
            client = EvsClient.new_builder() \
                .with_credentials(credentials) \
                .with_region(EvsRegion.value_of(self.region)) \
                .build()
        elif service == 'tms':
            globalCredentials = GlobalCredentials(self.ak, self.sk)
            client = TmsClient.new_builder() \
                .with_credentials(globalCredentials) \
                .with_region(TmsRegion.value_of(self.tms_region)) \
                .build()
        elif service == 'iam':
            globalCredentials = GlobalCredentials(self.ak, self.sk)
            client = IamClient.new_builder() \
                .with_credentials(globalCredentials) \
                .with_region(IamRegion.value_of(self.region)) \
                .build()
        elif service == 'config':
            globalCredentials = GlobalCredentials(self.ak, self.sk)
            client = ConfigClient.new_builder() \
                .with_credentials(globalCredentials) \
                .with_region(ConfigRegion.value_of(self.region)) \
                .build()
        elif service == 'deh':
            client = DeHClient.new_builder() \
                .with_credentials(credentials) \
                .with_region(DeHRegion.value_of(self.region)) \
                .build()
        elif service == 'ces':
            client = CesClient.new_builder() \
                .with_credentials(credentials) \
                .with_region(CesRegion.value_of(self.region)) \
                .build()
        elif service == 'smn':
            client = SmnClient.new_builder() \
                .with_credentials(credentials) \
                .with_region(SmnRegion.value_of(self.region)) \
                .build()
        elif service == 'functiongraph':
            client = FunctionGraphClient.new_builder() \
                .with_credentials(credentials) \
                .with_region(FunctionGraphRegion.value_of(self.region)) \
                .build()
        elif service == 'eg':
            client = EgClient.new_builder() \
                .with_credentials(credentials) \
                .with_region(EgRegion.value_of(self.region)) \
                .build()
        elif service in ['elb_loadbalancer', 'elb_listener']:
            client = ElbClient.new_builder() \
                .with_credentials(credentials) \
                .with_region(ElbRegion.value_of(self.region)) \
                .build()
        elif service == 'eip':
            client = EipClient.new_builder() \
                .with_credentials(credentials) \
                .with_region(EipRegion.value_of(self.region)) \
                .build()
        elif service == 'geip':
            client = GeipClient.new_builder() \
                .with_credentials(credentials) \
                .with_region(GeipRegion.value_of(self.region)) \
                .build()
<<<<<<< HEAD
        elif service == 'smn':
            client = SmnClient.new_builder() \
                .with_credentials(credentials) \
                .with_region(SmnRegion.value_of(self.region)) \
=======
        elif service == 'ims':
            client = ImsClient.new_builder() \
                .with_credentials(credentials) \
                .with_region(ImsRegion.value_of(self.region)) \
>>>>>>> 8f7ac769
                .build()

        return client

    def request(self, service):
        if service == 'vpc' or service == 'vpc_v2':
            request = ListSecurityGroupsRequest()
        elif service == 'evs':
            request = ListVolumesRequest()
        elif service == 'config':
            request = ShowTrackerConfigRequest()
        elif service == 'deh':
            request = ListDedicatedHostsRequest()
        elif service == 'ces':
            request = ListAlarmRulesRequest()
        elif service == 'functiongraph':
            request = ListFunctionsRequest()
        elif service == 'elb_loadbalancer':
            request = ListLoadBalancersRequest()
        elif service == 'elb_listener':
            request = ListListenersRequest()
<<<<<<< HEAD
        elif service == 'smn':
            request = ListTopicsRequest()
=======
        elif service == 'ims':
            request = ListImagesRequest()
>>>>>>> 8f7ac769

        return request<|MERGE_RESOLUTION|>--- conflicted
+++ resolved
@@ -34,13 +34,10 @@
 from huaweicloudsdkeip.v3 import EipClient
 from huaweicloudsdkgeip.v3.region.geip_region import GeipRegion
 from huaweicloudsdkgeip.v3 import GeipClient
-<<<<<<< HEAD
+from huaweicloudsdkims.v2.region.ims_region import ImsRegion
+from huaweicloudsdkims.v2 import ImsClient, ListImagesRequest
 from huaweicloudsdksmn.v2.region.smn_region import SmnRegion
 from huaweicloudsdksmn.v2 import SmnClient, ListTopicsRequest
-=======
-from huaweicloudsdkims.v2.region.ims_region import ImsRegion
-from huaweicloudsdkims.v2 import ImsClient, ListImagesRequest
->>>>>>> 8f7ac769
 
 log = logging.getLogger('custodian.huaweicloud.client')
 
@@ -156,17 +153,15 @@
                 .with_credentials(credentials) \
                 .with_region(GeipRegion.value_of(self.region)) \
                 .build()
-<<<<<<< HEAD
+        elif service == 'ims':
+            client = ImsClient.new_builder() \
+                .with_credentials(credentials) \
+                .with_region(ImsRegion.value_of(self.region)) \
+                .build()
         elif service == 'smn':
             client = SmnClient.new_builder() \
                 .with_credentials(credentials) \
                 .with_region(SmnRegion.value_of(self.region)) \
-=======
-        elif service == 'ims':
-            client = ImsClient.new_builder() \
-                .with_credentials(credentials) \
-                .with_region(ImsRegion.value_of(self.region)) \
->>>>>>> 8f7ac769
                 .build()
 
         return client
@@ -188,12 +183,9 @@
             request = ListLoadBalancersRequest()
         elif service == 'elb_listener':
             request = ListListenersRequest()
-<<<<<<< HEAD
+        elif service == 'ims':
+            request = ListImagesRequest()
         elif service == 'smn':
             request = ListTopicsRequest()
-=======
-        elif service == 'ims':
-            request = ListImagesRequest()
->>>>>>> 8f7ac769
 
         return request