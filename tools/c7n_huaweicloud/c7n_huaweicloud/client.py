--- conflicted
+++ resolved
@@ -8,29 +8,24 @@
 from huaweicloudsdkconfig.v1 import ConfigClient, ShowTrackerConfigRequest
 from huaweicloudsdkconfig.v1.region.config_region import ConfigRegion
 from huaweicloudsdkcore.auth.credentials import BasicCredentials, GlobalCredentials
-from huaweicloudsdkecs.v2 import *
+from huaweicloudsdkecs.v2 import EcsClient
 from huaweicloudsdkecs.v2.region.ecs_region import EcsRegion
-from huaweicloudsdkevs.v2 import *
+from huaweicloudsdkevs.v2 import EvsClient, ListVolumesRequest
 from huaweicloudsdkevs.v2.region.evs_region import EvsRegion
 from huaweicloudsdkiam.v3 import IamClient
 from huaweicloudsdkiam.v3.region.iam_region import IamRegion
-from huaweicloudsdkvpc.v2 import *
+from huaweicloudsdkvpc.v2 import VpcClient, ListVpcsRequest
 from huaweicloudsdkvpc.v2.region.vpc_region import VpcRegion
-from huaweicloudsdktms.v1 import *
+from huaweicloudsdktms.v1 import TmsClient
 from huaweicloudsdktms.v1.region.tms_region import TmsRegion
-<<<<<<< HEAD
-from huaweicloudsdksmn.v2 import *
-from huaweicloudsdksmn.v2.region.smn_region import SmnRegion
 from huaweicloudsdkcoc.v1 import *
 from huaweicloudsdkcoc.v1.region.coc_region import CocRegion
-=======
 from huaweicloudsdkdeh.v1 import DeHClient, ListDedicatedHostsRequest
 from huaweicloudsdkdeh.v1.region.deh_region import DeHRegion
 from huaweicloudsdkces.v2 import CesClient, ListAlarmRulesRequest
 from huaweicloudsdkces.v2.region.ces_region import CesRegion
 from huaweicloudsdksmn.v2 import SmnClient
 from huaweicloudsdksmn.v2.region.smn_region import SmnRegion
->>>>>>> df806613
 
 log = logging.getLogger('custodian.huaweicloud.client')
 
@@ -83,7 +78,7 @@
             global_credentials = GlobalCredentials(self.ak, self.sk)
             client = TmsClient.new_builder() \
                 .with_credentials(global_credentials) \
-                .with_region(TmsRegion.value_of(self.region)) \
+                .with_region(TmsRegion.value_of(self.tms_region)) \
                 .build()
         elif service == 'iam':
             global_credentials = GlobalCredentials(self.ak, self.sk)
@@ -97,13 +92,6 @@
                 .with_credentials(global_credentials) \
                 .with_region(ConfigRegion.value_of(self.region)) \
                 .build()
-<<<<<<< HEAD
-        elif service == 'coc':
-            global_credentials = GlobalCredentials(self.ak, self.sk)
-            client = CocClient.new_builder() \
-                .with_credentials(global_credentials) \
-                .with_region(CocRegion.value_of(self.coc_region)) \
-=======
         elif service == 'deh':
             client = DeHClient.new_builder() \
                 .with_credentials(credentials) \
@@ -113,12 +101,17 @@
             client = CesClient.new_builder() \
                 .with_credentials(credentials) \
                 .with_region(CesRegion.value_of(self.region)) \
->>>>>>> df806613
                 .build()
         elif service == 'smn':
             client = SmnClient.new_builder() \
                 .with_credentials(credentials) \
                 .with_region(SmnRegion.value_of(self.region)) \
+                .build()
+        elif service == 'coc':
+            global_credentials = GlobalCredentials(self.ak, self.sk)
+            client = CocClient.new_builder() \
+                .with_credentials(global_credentials) \
+                .with_region(CocRegion.value_of(self.coc_region)) \
                 .build()
 
         return client
@@ -130,14 +123,11 @@
             request = ListVolumesRequest()
         elif service == 'config':
             request = ShowTrackerConfigRequest()
-<<<<<<< HEAD
-        elif service == 'coc':
-            request = ListInstanceCompliantRequest()
-
-=======
         elif service == 'deh':
             request = ListDedicatedHostsRequest()
         elif service == 'ces':
             request = ListAlarmRulesRequest()
->>>>>>> df806613
+        elif service == 'coc':
+            request = ListInstanceCompliantRequest()
+
         return request