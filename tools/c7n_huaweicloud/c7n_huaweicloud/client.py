# Copyright The Cloud Custodian Authors.
# SPDX-License-Identifier: Apache-2.0

import logging
import os
import sys

from huaweicloudsdkconfig.v1 import ConfigClient, ShowTrackerConfigRequest
from huaweicloudsdkconfig.v1.region.config_region import ConfigRegion
from huaweicloudsdkcore.auth.credentials import BasicCredentials, GlobalCredentials
from huaweicloudsdkecs.v2 import EcsClient, ListServersDetailsRequest
from huaweicloudsdkecs.v2.region.ecs_region import EcsRegion
from huaweicloudsdkevs.v2 import EvsClient, ListVolumesRequest
from huaweicloudsdkevs.v2.region.evs_region import EvsRegion
from huaweicloudsdkiam.v3 import IamClient
from huaweicloudsdkiam.v3.region.iam_region import IamRegion
from huaweicloudsdkvpc.v2 import ListSecurityGroupsRequest
from huaweicloudsdkvpc.v2.vpc_client import VpcClient as VpcClientV2
from huaweicloudsdkvpc.v3.region.vpc_region import VpcRegion
from huaweicloudsdkvpc.v3.vpc_client import VpcClient as VpcClientV3
from huaweicloudsdkfunctiongraph.v2 import FunctionGraphClient, ListFunctionsRequest
from huaweicloudsdkfunctiongraph.v2.region.functiongraph_region import FunctionGraphRegion
from huaweicloudsdktms.v1 import TmsClient
from huaweicloudsdktms.v1.region.tms_region import TmsRegion
from huaweicloudsdkdeh.v1 import DeHClient, ListDedicatedHostsRequest
from huaweicloudsdkdeh.v1.region.deh_region import DeHRegion
<<<<<<< HEAD
from huaweicloudsdkobs.v1.region.obs_region import ObsRegion
from obs import ObsClient
=======
from huaweicloudsdkces.v2 import CesClient, ListAlarmRulesRequest
from huaweicloudsdkces.v2.region.ces_region import CesRegion
from huaweicloudsdkkms.v2 import KmsClient, ListKeysRequest, ListKeysRequestBody
from huaweicloudsdkkms.v2.region.kms_region import KmsRegion
from huaweicloudsdkeg.v1 import EgClient
from huaweicloudsdkeg.v1.region.eg_region import EgRegion
from huaweicloudsdkelb.v3.region.elb_region import ElbRegion
from huaweicloudsdkelb.v3 import ElbClient, ListLoadBalancersRequest, ListListenersRequest
from huaweicloudsdkeip.v3.region.eip_region import EipRegion
from huaweicloudsdkeip.v3 import EipClient
from huaweicloudsdkgeip.v3.region.geip_region import GeipRegion
from huaweicloudsdkgeip.v3 import GeipClient
from huaweicloudsdkims.v2.region.ims_region import ImsRegion
from huaweicloudsdkims.v2 import ImsClient, ListImagesRequest
from huaweicloudsdkcbr.v1.region.cbr_region import CbrRegion
from huaweicloudsdkcbr.v1 import CbrClient
from huaweicloudsdksmn.v2.region.smn_region import SmnRegion
from huaweicloudsdksmn.v2 import SmnClient, ListTopicsRequest
from huaweicloudsdknat.v2.region.nat_region import NatRegion
from huaweicloudsdknat.v2 import ListNatGatewaysRequest, NatClient, \
    ListNatGatewaySnatRulesRequest, ListNatGatewayDnatRulesRequest
>>>>>>> 58cd3203

log = logging.getLogger('custodian.huaweicloud.client')


class Session:
    """Session"""

    def __init__(self, options=None):
        self.region = os.getenv('HUAWEI_DEFAULT_REGION')
        self.token = None
        if not self.region:
            log.error('No default region set. Specify a default via HUAWEI_DEFAULT_REGION')
            sys.exit(1)

        if options is not None:
            self.ak = options.get('SecurityAccessKey')
            self.sk = options.get('SecuritySecretKey')
            self.token = options.get('SecurityToken')
        self.ak = os.getenv('HUAWEI_ACCESS_KEY_ID') or self.ak
        if self.ak is None:
            log.error('No access key id set. '
                      'Specify a default via HUAWEI_ACCESS_KEY_ID or context')
            sys.exit(1)

        self.sk = os.getenv('HUAWEI_SECRET_ACCESS_KEY') or self.sk
        if self.sk is None:
            log.error('No secret access key set. '
                      'Specify a default via HUAWEI_SECRET_ACCESS_KEY or context')
            sys.exit(1)

    def client(self, service):
        credentials = BasicCredentials(self.ak, self.sk, os.getenv('HUAWEI_PROJECT_ID')) \
            .with_security_token(self.token)
        if service == 'vpc':
            client = VpcClientV3.new_builder() \
                .with_credentials(credentials) \
                .with_region(VpcRegion.value_of(self.region)) \
                .build()
        elif service == 'vpc_v2':
            client = VpcClientV2.new_builder() \
                .with_credentials(credentials) \
                .with_region(VpcRegion.value_of(self.region)) \
                .build()
        elif service == 'ecs':
            client = EcsClient.new_builder() \
                .with_credentials(credentials) \
                .with_region(EcsRegion.value_of(self.region)) \
                .build()
        elif service == 'evs':
            client = EvsClient.new_builder() \
                .with_credentials(credentials) \
                .with_region(EvsRegion.value_of(self.region)) \
                .build()
        elif service == 'tms':
            globalCredentials = GlobalCredentials(self.ak, self.sk)
            client = TmsClient.new_builder() \
                .with_credentials(globalCredentials) \
                .with_region(TmsRegion.value_of("cn-north-4")) \
                .build()
        elif service == 'cbr':
            client = CbrClient.new_builder() \
                .with_credentials(credentials) \
                .with_region(CbrRegion.value_of(self.region)) \
                .build()
        elif service == 'iam':
            globalCredentials = GlobalCredentials(self.ak, self.sk)
            client = IamClient.new_builder() \
                .with_credentials(globalCredentials) \
                .with_region(IamRegion.value_of(self.region)) \
                .build()
        elif service == 'config':
            globalCredentials = GlobalCredentials(self.ak, self.sk)
            client = ConfigClient.new_builder() \
                .with_credentials(globalCredentials) \
                .with_region(ConfigRegion.value_of("cn-north-4")) \
                .build()
        elif service == 'deh':
            client = DeHClient.new_builder() \
                .with_credentials(credentials) \
                .with_region(DeHRegion.value_of(self.region)) \
                .build()
<<<<<<< HEAD
        elif service == "obs":
            client = ObsClient(access_key_id=self.ak, secret_access_key=self.sk,
                                server=ObsRegion.value_of(self.region).endpoint)
=======
        elif service == 'ces':
            client = CesClient.new_builder() \
                .with_credentials(credentials) \
                .with_region(CesRegion.value_of(self.region)) \
                .build()
        elif service == 'smn':
            client = SmnClient.new_builder() \
                .with_credentials(credentials) \
                .with_region(SmnRegion.value_of(self.region)) \
                .build()
        elif service == 'kms':
            client = KmsClient.new_builder() \
                .with_credentials(credentials) \
                .with_region(KmsRegion.value_of(self.region)) \
                .build()
        elif service == 'functiongraph':
            client = FunctionGraphClient.new_builder() \
                .with_credentials(credentials) \
                .with_region(FunctionGraphRegion.value_of(self.region)) \
                .build()
        elif service == 'eg':
            client = EgClient.new_builder() \
                .with_credentials(credentials) \
                .with_region(EgRegion.value_of(self.region)) \
                .build()
        elif service in ['elb_loadbalancer', 'elb_listener']:
            client = ElbClient.new_builder() \
                .with_credentials(credentials) \
                .with_region(ElbRegion.value_of(self.region)) \
                .build()
        elif service == 'eip':
            client = EipClient.new_builder() \
                .with_credentials(credentials) \
                .with_region(EipRegion.value_of(self.region)) \
                .build()
        elif service == 'geip':
            client = GeipClient.new_builder() \
                .with_credentials(credentials) \
                .with_region(GeipRegion.value_of(self.region)) \
                .build()
        elif service == 'ims':
            client = ImsClient.new_builder() \
                .with_credentials(credentials) \
                .with_region(ImsRegion.value_of(self.region)) \
                .build()
        elif service == 'cbr-backup' or service == 'cbr-vault' or service == 'cbr-policy':
            client = CbrClient.new_builder() \
                .with_credentials(credentials) \
                .with_region(CbrRegion.value_of(self.region)) \
                .build()
        elif service == 'smn':
            client = SmnClient.new_builder() \
                .with_credentials(credentials) \
                .with_region(SmnRegion.value_of(self.region)) \
                .build()
        elif service in ['nat_gateway', 'nat_snat_rule', 'nat_dnat_rule']:
            client = NatClient.new_builder() \
                .with_credentials(credentials) \
                .with_region(NatRegion.value_of(self.region)) \
                .build()
>>>>>>> 58cd3203

        return client

    def request(self, service):
        if service == 'vpc' or service == 'vpc_v2':
            request = ListSecurityGroupsRequest()
        elif service == 'evs':
            request = ListVolumesRequest()
        elif service == 'config':
            request = ShowTrackerConfigRequest()
        elif service == 'ecs':
            request = ListServersDetailsRequest()
        elif service == 'deh':
            request = ListDedicatedHostsRequest()
<<<<<<< HEAD
        elif service == 'obs':
            request = True
=======
        elif service == 'ces':
            request = ListAlarmRulesRequest()
        elif service == 'kms':
            request = ListKeysRequest()
            request.body = ListKeysRequestBody(
                key_spec="ALL"
            )
        elif service == 'functiongraph':
            request = ListFunctionsRequest()
        elif service == 'elb_loadbalancer':
            request = ListLoadBalancersRequest()
        elif service == 'elb_listener':
            request = ListListenersRequest()
        elif service == 'ims':
            request = ListImagesRequest()
        elif service == 'smn':
            request = ListTopicsRequest()
        elif service == 'nat_gateway':
            request = ListNatGatewaysRequest()
        elif service == 'nat_snat_rule':
            request = ListNatGatewaySnatRulesRequest()
        elif service == 'nat_dnat_rule':
            request = ListNatGatewayDnatRulesRequest()

>>>>>>> 58cd3203
        return request<|MERGE_RESOLUTION|>--- conflicted
+++ resolved
@@ -24,10 +24,8 @@
 from huaweicloudsdktms.v1.region.tms_region import TmsRegion
 from huaweicloudsdkdeh.v1 import DeHClient, ListDedicatedHostsRequest
 from huaweicloudsdkdeh.v1.region.deh_region import DeHRegion
-<<<<<<< HEAD
 from huaweicloudsdkobs.v1.region.obs_region import ObsRegion
 from obs import ObsClient
-=======
 from huaweicloudsdkces.v2 import CesClient, ListAlarmRulesRequest
 from huaweicloudsdkces.v2.region.ces_region import CesRegion
 from huaweicloudsdkkms.v2 import KmsClient, ListKeysRequest, ListKeysRequestBody
@@ -49,7 +47,6 @@
 from huaweicloudsdknat.v2.region.nat_region import NatRegion
 from huaweicloudsdknat.v2 import ListNatGatewaysRequest, NatClient, \
     ListNatGatewaySnatRulesRequest, ListNatGatewayDnatRulesRequest
->>>>>>> 58cd3203
 
 log = logging.getLogger('custodian.huaweicloud.client')
 
@@ -131,11 +128,9 @@
                 .with_credentials(credentials) \
                 .with_region(DeHRegion.value_of(self.region)) \
                 .build()
-<<<<<<< HEAD
         elif service == "obs":
             client = ObsClient(access_key_id=self.ak, secret_access_key=self.sk,
                                 server=ObsRegion.value_of(self.region).endpoint)
-=======
         elif service == 'ces':
             client = CesClient.new_builder() \
                 .with_credentials(credentials) \
@@ -196,7 +191,6 @@
                 .with_credentials(credentials) \
                 .with_region(NatRegion.value_of(self.region)) \
                 .build()
->>>>>>> 58cd3203
 
         return client
 
@@ -211,10 +205,8 @@
             request = ListServersDetailsRequest()
         elif service == 'deh':
             request = ListDedicatedHostsRequest()
-<<<<<<< HEAD
         elif service == 'obs':
             request = True
-=======
         elif service == 'ces':
             request = ListAlarmRulesRequest()
         elif service == 'kms':
@@ -239,5 +231,4 @@
         elif service == 'nat_dnat_rule':
             request = ListNatGatewayDnatRulesRequest()
 
->>>>>>> 58cd3203
         return request