--- conflicted
+++ resolved
@@ -178,8 +178,6 @@
                 .with_credentials(credentials) \
                 .with_region(ImsRegion.value_of(self.region)) \
                 .build()
-<<<<<<< HEAD
-=======
         elif service == 'cbr-backup' or service == 'cbr-vault' or service == 'cbr-policy':
             client = CbrClient.new_builder() \
                 .with_credentials(credentials) \
@@ -196,7 +194,6 @@
                 .with_region(NatRegion.value_of(self.region)) \
                 .build()
 
->>>>>>> a9249cdf
         return client
 
     def request(self, service):
