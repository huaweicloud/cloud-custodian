--- conflicted
+++ resolved
@@ -319,16 +319,13 @@
                 .with_credentials(credentials)
                 .with_region(CbrRegion.value_of(self.region))
                 .build()
-<<<<<<< HEAD
-            )
-=======
+            )
         elif service == 'coc':
             client = CocClient.new_builder() \
                 .with_credentials(globalCredentials) \
                 .with_region(CocRegion.value_of("cn-north-4")) \
                 .build()
 
->>>>>>> 497c8af3
         return client
 
     def request(self, service):
