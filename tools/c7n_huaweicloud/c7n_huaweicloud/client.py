--- conflicted
+++ resolved
@@ -5,7 +5,6 @@
 import os
 import sys
 
-<<<<<<< HEAD
 from huaweicloudsdkcore.auth.credentials import BasicCredentials, GlobalCredentials
 from huaweicloudsdkconfig.v1 import ConfigClient, ShowTrackerConfigRequest
 from huaweicloudsdkconfig.v1.region.config_region import ConfigRegion
@@ -19,20 +18,6 @@
 from huaweicloudsdkvpc.v2 import *
 from huaweicloudsdkvpc.v2.region.vpc_region import VpcRegion
 from huaweicloudsdktms.v1 import *
-=======
-from huaweicloudsdkconfig.v1 import ConfigClient, ShowTrackerConfigRequest
-from huaweicloudsdkconfig.v1.region.config_region import ConfigRegion
-from huaweicloudsdkcore.auth.credentials import BasicCredentials, GlobalCredentials
-from huaweicloudsdkecs.v2 import EcsClient
-from huaweicloudsdkecs.v2.region.ecs_region import EcsRegion
-from huaweicloudsdkevs.v2 import EvsClient, ListVolumesRequest
-from huaweicloudsdkevs.v2.region.evs_region import EvsRegion
-from huaweicloudsdkiam.v3 import IamClient
-from huaweicloudsdkiam.v3.region.iam_region import IamRegion
-from huaweicloudsdkvpc.v2 import VpcClient, ListVpcsRequest
-from huaweicloudsdkvpc.v2.region.vpc_region import VpcRegion
-from huaweicloudsdktms.v1 import TmsClient
->>>>>>> bff0e115
 from huaweicloudsdktms.v1.region.tms_region import TmsRegion
 from huaweicloudsdksmn.v2 import *
 from huaweicloudsdksmn.v2.region.smn_region import SmnRegion
@@ -88,13 +73,8 @@
         elif service == 'tms':
             global_credentials = GlobalCredentials(self.ak, self.sk)
             client = TmsClient.new_builder() \
-<<<<<<< HEAD
                 .with_credentials(global_credentials) \
                 .with_region(TmsRegion.value_of(self.region)) \
-=======
-                .with_credentials(globalCredentials) \
-                .with_region(TmsRegion.value_of(self.tms_region)) \
->>>>>>> bff0e115
                 .build()
         elif service == 'iam':
             globalCredentials = GlobalCredentials(self.ak, self.sk)
