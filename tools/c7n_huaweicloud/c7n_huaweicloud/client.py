--- conflicted
+++ resolved
@@ -106,14 +106,11 @@
     DnsClient
 )
 from huaweicloudsdkdns.v2.region.dns_region import DnsRegion
-<<<<<<< HEAD
 from huaweicloudsdkrocketmq.v2 import RocketMQClient, ListInstancesRequest as RocketMQListInstancesRequest
 from huaweicloudsdkrocketmq.v2.region.rocketmq_region import RocketMQRegion
 
-=======
 from huaweicloudsdkswr.v2 import SwrClient, ListReposDetailsRequest, ListRepositoryTagsRequest
 from huaweicloudsdkswr.v2.region.swr_region import SwrRegion
->>>>>>> 9b96f601
 
 log = logging.getLogger("custodian.huaweicloud.client")
 
@@ -415,7 +412,6 @@
                 .with_region(DnsRegion.value_of(self.region))
                 .build()
             )
-<<<<<<< HEAD
         elif service == 'reliability':
             client = (
                 RocketMQClient.new_builder()
@@ -424,7 +420,6 @@
                 .build()
             )
 
-=======
         elif service in ['swr', 'swr-image']:
             client = (
                 SwrClient.new_builder()
@@ -432,7 +427,6 @@
                 .with_region(SwrRegion.value_of(self.region))
                 .build()
             )
->>>>>>> 9b96f601
         return client
 
     def region_client(self, service, region):
@@ -538,10 +532,8 @@
             request = ListDDosStatusRequest()
         elif service == 'kafka':
             request = ListInstancesRequest()
-<<<<<<< HEAD
         elif service == 'reliability':
             request = RocketMQListInstancesRequest()
-=======
         elif service == 'dns-publiczone':
             request = ListPublicZonesRequest()
         elif service == 'dns-privatezone':
@@ -553,5 +545,4 @@
             request = ListReposDetailsRequest()
         elif service == 'swr-image':
             request = ListRepositoryTagsRequest()
->>>>>>> 9b96f601
         return request