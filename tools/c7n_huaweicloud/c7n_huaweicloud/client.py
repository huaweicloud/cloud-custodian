# Copyright The Cloud Custodian Authors.
# SPDX-License-Identifier: Apache-2.0

import logging
import os
import sys

from huaweicloudsdkconfig.v1 import ConfigClient, ShowTrackerConfigRequest
from huaweicloudsdkconfig.v1.region.config_region import ConfigRegion
from huaweicloudsdkcore.auth.credentials import BasicCredentials, GlobalCredentials
from huaweicloudsdkecs.v2 import EcsClient
from huaweicloudsdkecs.v2.region.ecs_region import EcsRegion
from huaweicloudsdkevs.v2 import EvsClient, ListVolumesRequest
from huaweicloudsdkevs.v2.region.evs_region import EvsRegion
from huaweicloudsdkiam.v3 import IamClient
from huaweicloudsdkiam.v3.region.iam_region import IamRegion
from huaweicloudsdkvpc.v2 import VpcClient, ListVpcsRequest
from huaweicloudsdkvpc.v2.region.vpc_region import VpcRegion
from huaweicloudsdktms.v1 import TmsClient
from huaweicloudsdktms.v1.region.tms_region import TmsRegion
from huaweicloudsdkdeh.v1 import DeHClient, ListDedicatedHostsRequest
from huaweicloudsdkdeh.v1.region.deh_region import DeHRegion
<<<<<<< HEAD
from huaweicloudsdkces.v2 import CesClient, ListAlarmRulesRequest
from huaweicloudsdkces.v2.region.ces_region import CesRegion
from huaweicloudsdksmn.v2 import SmnClient
from huaweicloudsdksmn.v2.region.smn_region import SmnRegion
=======
>>>>>>> e2853cee

log = logging.getLogger('custodian.huaweicloud.client')


class Session:
    """Session"""

    def __init__(self, options=None):
        self.region = os.getenv('HUAWEI_DEFAULT_REGION')
        if not self.region:
            log.error('No default region set. Specify a default via HUAWEI_DEFAULT_REGION')
            sys.exit(1)

        self.ak = os.getenv('HUAWEI_ACCESS_KEY_ID')
        if self.ak is None:
            log.error('No access key id set. Specify a default via HUAWEI_ACCESS_KEY_ID')
            sys.exit(1)

        self.sk = os.getenv('HUAWEI_SECRET_ACCESS_KEY')
        if self.sk is None:
            log.error('No secret access key set. Specify a default via HUAWEI_SECRET_ACCESS_KEY')
            sys.exit(1)

        self.tms_region = os.getenv('HUAWEI_DEFAULT_TMS_REGION')
        if not self.tms_region:
            self.tms_region = 'cn-north-4'

    def client(self, service):
        credentials = BasicCredentials(self.ak, self.sk, os.getenv('HUAWEI_PROJECT_ID'))
        if service == 'vpc':
            client = VpcClient.new_builder() \
                .with_credentials(credentials) \
                .with_region(VpcRegion.value_of(self.region)) \
                .build()
        elif service == 'ecs':
            client = EcsClient.new_builder() \
                .with_credentials(credentials) \
                .with_region(EcsRegion.value_of(self.region)) \
                .build()
        elif service == 'evs':
            client = EvsClient.new_builder() \
                .with_credentials(credentials) \
                .with_region(EvsRegion.value_of(self.region)) \
                .build()
        elif service == 'tms':
            globalCredentials = GlobalCredentials(self.ak, self.sk)
            client = TmsClient.new_builder() \
                .with_credentials(globalCredentials) \
                .with_region(TmsRegion.value_of(self.tms_region)) \
                .build()
        elif service == 'iam':
            globalCredentials = GlobalCredentials(self.ak, self.sk)
            client = IamClient.new_builder() \
                .with_credentials(globalCredentials) \
                .with_region(IamRegion.value_of(self.region)) \
                .build()
        elif service == 'config':
            globalCredentials = GlobalCredentials(self.ak, self.sk)
            client = ConfigClient.new_builder() \
                .with_credentials(globalCredentials) \
                .with_region(ConfigRegion.value_of(self.region)) \
                .build()
        elif service == 'deh':
            client = DeHClient.new_builder() \
                .with_credentials(credentials) \
                .with_region(DeHRegion.value_of(self.region)) \
<<<<<<< HEAD
                .build()
        elif service == 'ces':
            client = CesClient.new_builder() \
                .with_credentials(credentials) \
                .with_region(CesRegion.value_of(self.region)) \
                .build()
        elif service == 'smn':
            client = SmnClient.new_builder() \
                .with_credentials(credentials) \
                .with_region(SmnRegion.value_of(self.region)) \
=======
>>>>>>> e2853cee
                .build()

        return client

    def request(self, service):
        if service == 'vpc':
            request = ListVpcsRequest()
        elif service == 'evs':
            request = ListVolumesRequest()
        elif service == 'config':
            request = ShowTrackerConfigRequest()
        elif service == 'deh':
            request = ListDedicatedHostsRequest()
<<<<<<< HEAD
        elif service == 'ces':
            request = ListAlarmRulesRequest()
=======

>>>>>>> e2853cee
        return request<|MERGE_RESOLUTION|>--- conflicted
+++ resolved
@@ -20,13 +20,6 @@
 from huaweicloudsdktms.v1.region.tms_region import TmsRegion
 from huaweicloudsdkdeh.v1 import DeHClient, ListDedicatedHostsRequest
 from huaweicloudsdkdeh.v1.region.deh_region import DeHRegion
-<<<<<<< HEAD
-from huaweicloudsdkces.v2 import CesClient, ListAlarmRulesRequest
-from huaweicloudsdkces.v2.region.ces_region import CesRegion
-from huaweicloudsdksmn.v2 import SmnClient
-from huaweicloudsdksmn.v2.region.smn_region import SmnRegion
-=======
->>>>>>> e2853cee
 
 log = logging.getLogger('custodian.huaweicloud.client')
 
@@ -93,19 +86,6 @@
             client = DeHClient.new_builder() \
                 .with_credentials(credentials) \
                 .with_region(DeHRegion.value_of(self.region)) \
-<<<<<<< HEAD
-                .build()
-        elif service == 'ces':
-            client = CesClient.new_builder() \
-                .with_credentials(credentials) \
-                .with_region(CesRegion.value_of(self.region)) \
-                .build()
-        elif service == 'smn':
-            client = SmnClient.new_builder() \
-                .with_credentials(credentials) \
-                .with_region(SmnRegion.value_of(self.region)) \
-=======
->>>>>>> e2853cee
                 .build()
 
         return client
@@ -119,10 +99,5 @@
             request = ShowTrackerConfigRequest()
         elif service == 'deh':
             request = ListDedicatedHostsRequest()
-<<<<<<< HEAD
-        elif service == 'ces':
-            request = ListAlarmRulesRequest()
-=======
 
->>>>>>> e2853cee
         return request