# Copyright The Cloud Custodian Authors.
# SPDX-License-Identifier: Apache-2.0

import logging
import os
import sys

from huaweicloudsdkcore.auth.credentials import BasicCredentials
from huaweicloudsdkcore.auth.credentials import GlobalCredentials
from huaweicloudsdkecs.v2 import *
from huaweicloudsdkevs.v2 import *
from huaweicloudsdkevs.v2.region.evs_region import EvsRegion
<<<<<<< HEAD
from huaweicloudsdkvpc.v2 import *
from huaweicloudsdktms.v1 import *
from huaweicloudsdktms.v1.region.tms_region import TmsRegion
from huaweicloudsdkram.v1 import *
from huaweicloudsdkram.v1.region.ram_region import RamRegion
=======
from huaweicloudsdkiam.v3 import IamClient
from huaweicloudsdkiam.v3.region.iam_region import IamRegion
from huaweicloudsdkvpc.v2 import ListSecurityGroupsRequest
from huaweicloudsdkvpc.v2.vpc_client import VpcClient as VpcClientV2
from huaweicloudsdkvpc.v3.region.vpc_region import VpcRegion
from huaweicloudsdkvpc.v3.vpc_client import VpcClient as VpcClientV3
from huaweicloudsdkfunctiongraph.v2 import FunctionGraphClient, ListFunctionsRequest
from huaweicloudsdkfunctiongraph.v2.region.functiongraph_region import FunctionGraphRegion
from huaweicloudsdktms.v1 import TmsClient
from huaweicloudsdktms.v1.region.tms_region import TmsRegion
from huaweicloudsdkdeh.v1 import DeHClient, ListDedicatedHostsRequest
from huaweicloudsdkdeh.v1.region.deh_region import DeHRegion
from huaweicloudsdkces.v2 import CesClient, ListAlarmRulesRequest
from huaweicloudsdkces.v2.region.ces_region import CesRegion
from huaweicloudsdksmn.v2 import SmnClient
from huaweicloudsdksmn.v2.region.smn_region import SmnRegion
from huaweicloudsdkeg.v1 import EgClient
from huaweicloudsdkeg.v1.region.eg_region import EgRegion
from huaweicloudsdkelb.v3.region.elb_region import ElbRegion
from huaweicloudsdkelb.v3 import ElbClient, ListLoadBalancersRequest, ListListenersRequest
from huaweicloudsdkeip.v3.region.eip_region import EipRegion
from huaweicloudsdkeip.v3 import EipClient
from huaweicloudsdkgeip.v3.region.geip_region import GeipRegion
from huaweicloudsdkgeip.v3 import GeipClient
>>>>>>> 734557e3

log = logging.getLogger('custodian.huaweicloud.client')


class Session:
    """Session"""

    def __init__(self, options=None):
        self.region = os.getenv('HUAWEI_DEFAULT_REGION')
        self.token = None
        if not self.region:
            log.error('No default region set. Specify a default via HUAWEI_DEFAULT_REGION')
            sys.exit(1)

        if options is not None:
            self.ak = options.get('SecurityAccessKey')
            self.sk = options.get('SecuritySecretKey')
            self.token = options.get('SecurityToken')
        self.ak = os.getenv('HUAWEI_ACCESS_KEY_ID') or self.ak
        if self.ak is None:
            log.error('No access key id set. '
                      'Specify a default via HUAWEI_ACCESS_KEY_ID or context')
            sys.exit(1)

        self.sk = os.getenv('HUAWEI_SECRET_ACCESS_KEY') or self.sk
        if self.sk is None:
            log.error('No secret access key set. '
                      'Specify a default via HUAWEI_SECRET_ACCESS_KEY or context')
            sys.exit(1)

        self.tms_region = os.getenv('HUAWEI_DEFAULT_TMS_REGION')
        if not self.tms_region:
            self.tms_region = 'cn-north-4'

    def client(self, service):
        credentials = BasicCredentials(self.ak, self.sk, os.getenv('HUAWEI_PROJECT_ID')) \
            .with_security_token(self.token)
        if service == 'vpc':
            client = VpcClientV3.new_builder() \
                .with_credentials(credentials) \
                .with_region(VpcRegion.value_of(self.region)) \
                .build()
        elif service == 'vpc_v2':
            client = VpcClientV2.new_builder() \
                .with_credentials(credentials) \
                .with_region(VpcRegion.value_of(self.region)) \
                .build()
        elif service == 'ecs':
            client = EcsClient.new_builder() \
                .with_credentials(credentials) \
                .with_region(EcsRegion.value_of(self.region)) \
                .build()
        elif service == 'evs':
            client = EvsClient.new_builder() \
                .with_credentials(credentials) \
                .with_region(EvsRegion.value_of(self.region)) \
                .build()
        elif service == 'tms':
            globalCredentials = GlobalCredentials(self.ak, self.sk)
            client = TmsClient.new_builder() \
                .with_credentials(globalCredentials) \
                .with_region(TmsRegion.value_of(self.tms_region)) \
                .build()
        elif service == 'ram':
            globalCredentials = GlobalCredentials(self.ak, self.sk)
            client = RamClient.new_builder() \
                .with_credentials(globalCredentials) \
                .with_region(RamRegion.value_of(self.region)) \
                .build()
        elif service == 'deh':
            client = DeHClient.new_builder() \
                .with_credentials(credentials) \
                .with_region(DeHRegion.value_of(self.region)) \
                .build()
        elif service == 'ces':
            client = CesClient.new_builder() \
                .with_credentials(credentials) \
                .with_region(CesRegion.value_of(self.region)) \
                .build()
        elif service == 'smn':
            client = SmnClient.new_builder() \
                .with_credentials(credentials) \
                .with_region(SmnRegion.value_of(self.region)) \
                .build()
        elif service == 'functiongraph':
            client = FunctionGraphClient.new_builder() \
                .with_credentials(credentials) \
                .with_region(FunctionGraphRegion.value_of(self.region)) \
                .build()
        elif service == 'eg':
            client = EgClient.new_builder() \
                .with_credentials(credentials) \
                .with_region(EgRegion.value_of(self.region)) \
                .build()
        elif service in ['elb_loadbalancer', 'elb_listener']:
            client = ElbClient.new_builder() \
                .with_credentials(credentials) \
                .with_region(ElbRegion.value_of(self.region)) \
                .build()
        elif service == 'eip':
            client = EipClient.new_builder() \
                .with_credentials(credentials) \
                .with_region(EipRegion.value_of(self.region)) \
                .build()
        elif service == 'geip':
            client = GeipClient.new_builder() \
                .with_credentials(credentials) \
                .with_region(GeipRegion.value_of(self.region)) \
                .build()

        return client

    def request(self, service):
        if service == 'vpc' or service == 'vpc_v2':
            request = ListSecurityGroupsRequest()
        elif service == 'evs':
            request = ListVolumesRequest()
<<<<<<< HEAD
        elif service == 'ram':
            request = SearchResourceShareAssociationsRequest()
            request.body = SearchResourceShareAssociationsReqBody(
                association_type="principal",
                association_status="associated"
            )
=======
        elif service == 'config':
            request = ShowTrackerConfigRequest()
        elif service == 'deh':
            request = ListDedicatedHostsRequest()
        elif service == 'ces':
            request = ListAlarmRulesRequest()
        elif service == 'functiongraph':
            request = ListFunctionsRequest()
        elif service == 'elb_loadbalancer':
            request = ListLoadBalancersRequest()
        elif service == 'elb_listener':
            request = ListListenersRequest()

>>>>>>> 734557e3
        return request<|MERGE_RESOLUTION|>--- conflicted
+++ resolved
@@ -10,13 +10,6 @@
 from huaweicloudsdkecs.v2 import *
 from huaweicloudsdkevs.v2 import *
 from huaweicloudsdkevs.v2.region.evs_region import EvsRegion
-<<<<<<< HEAD
-from huaweicloudsdkvpc.v2 import *
-from huaweicloudsdktms.v1 import *
-from huaweicloudsdktms.v1.region.tms_region import TmsRegion
-from huaweicloudsdkram.v1 import *
-from huaweicloudsdkram.v1.region.ram_region import RamRegion
-=======
 from huaweicloudsdkiam.v3 import IamClient
 from huaweicloudsdkiam.v3.region.iam_region import IamRegion
 from huaweicloudsdkvpc.v2 import ListSecurityGroupsRequest
@@ -41,7 +34,8 @@
 from huaweicloudsdkeip.v3 import EipClient
 from huaweicloudsdkgeip.v3.region.geip_region import GeipRegion
 from huaweicloudsdkgeip.v3 import GeipClient
->>>>>>> 734557e3
+from huaweicloudsdkram.v1 import *
+from huaweicloudsdkram.v1.region.ram_region import RamRegion
 
 log = logging.getLogger('custodian.huaweicloud.client')
 
@@ -159,14 +153,6 @@
             request = ListSecurityGroupsRequest()
         elif service == 'evs':
             request = ListVolumesRequest()
-<<<<<<< HEAD
-        elif service == 'ram':
-            request = SearchResourceShareAssociationsRequest()
-            request.body = SearchResourceShareAssociationsReqBody(
-                association_type="principal",
-                association_status="associated"
-            )
-=======
         elif service == 'config':
             request = ShowTrackerConfigRequest()
         elif service == 'deh':
@@ -179,6 +165,11 @@
             request = ListLoadBalancersRequest()
         elif service == 'elb_listener':
             request = ListListenersRequest()
+        elif service == 'ram':
+            request = SearchResourceShareAssociationsRequest()
+            request.body = SearchResourceShareAssociationsReqBody(
+                association_type="principal",
+                association_status="associated"
+            )
 
->>>>>>> 734557e3
         return request