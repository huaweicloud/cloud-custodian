# Copyright The Cloud Custodian Authors.
# SPDX-License-Identifier: Apache-2.0

import logging
import os
import sys

from huaweicloudsdkconfig.v1 import ConfigClient, ShowTrackerConfigRequest
from huaweicloudsdkconfig.v1.region.config_region import ConfigRegion
from huaweicloudsdkcore.auth.credentials import BasicCredentials, GlobalCredentials
from huaweicloudsdkecs.v2 import EcsClient
from huaweicloudsdkecs.v2.region.ecs_region import EcsRegion
from huaweicloudsdkevs.v2 import EvsClient, ListVolumesRequest
from huaweicloudsdkevs.v2.region.evs_region import EvsRegion
from huaweicloudsdkiam.v3 import IamClient
from huaweicloudsdkiam.v3.region.iam_region import IamRegion
from huaweicloudsdktms.v1 import TmsClient
from huaweicloudsdkvpc.v2 import ListSecurityGroupsRequest
from huaweicloudsdkvpc.v2.vpc_client import VpcClient as VpcClientV2
from huaweicloudsdkvpc.v3.region.vpc_region import VpcRegion
from huaweicloudsdkvpc.v3.vpc_client import VpcClient as VpcClientV3
from huaweicloudsdktms.v1.region.tms_region import TmsRegion
from huaweicloudsdkdeh.v1 import DeHClient, ListDedicatedHostsRequest
from huaweicloudsdkdeh.v1.region.deh_region import DeHRegion
from huaweicloudsdkces.v2 import CesClient, ListAlarmRulesRequest
from huaweicloudsdkces.v2.region.ces_region import CesRegion
from huaweicloudsdksmn.v2 import SmnClient
from huaweicloudsdksmn.v2.region.smn_region import SmnRegion
from huaweicloudsdkelb.v3.region.elb_region import ElbRegion
from huaweicloudsdkelb.v3 import ElbClient, ListLoadBalancersRequest, ListListenersRequest
from huaweicloudsdkeip.v3.region.eip_region import EipRegion
from huaweicloudsdkeip.v3 import EipClient
from huaweicloudsdkgeip.v3.region.geip_region import GeipRegion
from huaweicloudsdkgeip.v3 import GeipClient

log = logging.getLogger('custodian.huaweicloud.client')


class Session:
    """Session"""

    def __init__(self, options=None):
        self.region = os.getenv('HUAWEI_DEFAULT_REGION')
        if not self.region:
            log.error('No default region set. Specify a default via HUAWEI_DEFAULT_REGION')
            sys.exit(1)

        self.ak = os.getenv('HUAWEI_ACCESS_KEY_ID')
        if self.ak is None:
            log.error('No access key id set. Specify a default via HUAWEI_ACCESS_KEY_ID')
            sys.exit(1)

        self.sk = os.getenv('HUAWEI_SECRET_ACCESS_KEY')
        if self.sk is None:
            log.error('No secret access key set. Specify a default via HUAWEI_SECRET_ACCESS_KEY')
            sys.exit(1)

        self.tms_region = os.getenv('HUAWEI_DEFAULT_TMS_REGION')
        if not self.tms_region:
            self.tms_region = 'cn-north-4'

    def client(self, service):
        credentials = BasicCredentials(self.ak, self.sk, os.getenv('HUAWEI_PROJECT_ID'))
        if service == 'vpc':
            client = VpcClientV3.new_builder() \
                .with_credentials(credentials) \
                .with_region(VpcRegion.value_of(self.region)) \
                .build()
        elif service == 'vpc_v2':
            client = VpcClientV2.new_builder() \
                .with_credentials(credentials) \
                .with_region(VpcRegion.value_of(self.region)) \
                .build()
        elif service == 'ecs':
            client = EcsClient.new_builder() \
                .with_credentials(credentials) \
                .with_region(EcsRegion.value_of(self.region)) \
                .build()
        elif service == 'evs':
            client = EvsClient.new_builder() \
                .with_credentials(credentials) \
                .with_region(EvsRegion.value_of(self.region)) \
                .build()
        elif service == 'tms':
            globalCredentials = GlobalCredentials(self.ak, self.sk)
            client = TmsClient.new_builder() \
                .with_credentials(globalCredentials) \
                .with_region(TmsRegion.value_of(self.tms_region)) \
                .build()
        elif service == 'iam':
            globalCredentials = GlobalCredentials(self.ak, self.sk)
            client = IamClient.new_builder() \
                .with_credentials(globalCredentials) \
                .with_region(IamRegion.value_of(self.region)) \
                .build()
        elif service == 'config':
            globalCredentials = GlobalCredentials(self.ak, self.sk)
            client = ConfigClient.new_builder() \
                .with_credentials(globalCredentials) \
                .with_region(ConfigRegion.value_of(self.region)) \
                .build()
        elif service == 'deh':
            client = DeHClient.new_builder() \
                .with_credentials(credentials) \
                .with_region(DeHRegion.value_of(self.region)) \
                .build()
        elif service == 'ces':
            client = CesClient.new_builder() \
                .with_credentials(credentials) \
                .with_region(CesRegion.value_of(self.region)) \
                .build()
        elif service == 'smn':
            client = SmnClient.new_builder() \
                .with_credentials(credentials) \
                .with_region(SmnRegion.value_of(self.region)) \
                .build()
        elif service == 'elb':
            client = ElbClient.new_builder() \
                .with_credentials(credentials) \
                .with_region(ElbRegion.value_of(self.region)) \
                .build()
        elif service == 'eip':
            client = EipClient.new_builder() \
                .with_credentials(credentials) \
                .with_region(EipRegion.value_of(self.region)) \
                .build()
        elif service == 'geip':
            client = GeipClient.new_builder() \
                .with_credentials(credentials) \
                .with_region(GeipRegion.value_of(self.region)) \
                .build()

        return client

<<<<<<< HEAD
    def request(self, service, resource=None):
        if service == 'vpc':
            request = ListVpcsRequest()
=======
    def request(self, service):
        if service == 'vpc' or service == 'vpc_v2':
            request = ListSecurityGroupsRequest()
>>>>>>> e22f25ac
        elif service == 'evs':
            request = ListVolumesRequest()
        elif service == 'config':
            request = ShowTrackerConfigRequest()
        elif service == 'deh':
            request = ListDedicatedHostsRequest()
        elif service == 'ces':
            request = ListAlarmRulesRequest()
        elif service == 'elb':
            if resource == 'loadbalancer':
                request = ListLoadBalancersRequest()
            elif resource == 'listener':
                request = ListListenersRequest()

        return request<|MERGE_RESOLUTION|>--- conflicted
+++ resolved
@@ -132,15 +132,9 @@
 
         return client
 
-<<<<<<< HEAD
     def request(self, service, resource=None):
-        if service == 'vpc':
-            request = ListVpcsRequest()
-=======
-    def request(self, service):
         if service == 'vpc' or service == 'vpc_v2':
             request = ListSecurityGroupsRequest()
->>>>>>> e22f25ac
         elif service == 'evs':
             request = ListVolumesRequest()
         elif service == 'config':
